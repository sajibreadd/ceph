--- conflicted
+++ resolved
@@ -350,7 +350,7 @@
   if (it1 == m_registered.end()) {
     m_snap_sync_stats.erase(_dir_root);
   } else {
-    *it1->second.canceled = true;
+    it1->second.canceled = true;
   }
   m_cond.notify_all();
 }
@@ -615,40 +615,47 @@
   return 0;
 }
 
-int PeerReplayer::remote_mkdir(const std::string &epath, const struct ceph_statx &stx,
+int PeerReplayer::remote_mkdir(const std::string &epath,
+                               const struct ceph_statx &stx, bool iknow,
+                               bool need_data_sync, uint64_t change_mask,
                                const FHandles &fh) {
   dout(10) << ": remote epath=" << epath << dendl;
-
-  int r = ceph_mkdirat(m_remote_mount, fh.r_fd_dir_root, epath.c_str(), stx.stx_mode & ~S_IFDIR);
-  if (r < 0 && r != -EEXIST) {
-    derr << ": failed to create remote directory=" << epath << ": " << cpp_strerror(r)
-         << dendl;
-    return r;
-  }
-
-  r = ceph_chownat(m_remote_mount, fh.r_fd_dir_root, epath.c_str(), stx.stx_uid, stx.stx_gid,
-                   AT_SYMLINK_NOFOLLOW);
-  if (r < 0) {
-    derr << ": failed to chown remote directory=" << epath << ": " << cpp_strerror(r)
-         << dendl;
-    return r;
-  }
-
-  r = ceph_chmodat(m_remote_mount, fh.r_fd_dir_root, epath.c_str(), stx.stx_mode & ~S_IFMT,
-                   AT_SYMLINK_NOFOLLOW);
-  if (r < 0) {
-    derr << ": failed to chmod remote directory=" << epath << ": " << cpp_strerror(r)
-         << dendl;
-    return r;
-  }
-
-  struct timespec times[] = {{stx.stx_atime.tv_sec, stx.stx_atime.tv_nsec},
-                             {stx.stx_mtime.tv_sec, stx.stx_mtime.tv_nsec}};
-  r = ceph_utimensat(m_remote_mount, fh.r_fd_dir_root, epath.c_str(), times, AT_SYMLINK_NOFOLLOW);
-  if (r < 0) {
-    derr << ": failed to change [am]time on remote directory=" << epath << ": "
-         << cpp_strerror(r) << dendl;
-    return r;
+  int r = 0;
+
+  if (!iknow) {
+    r = ceph_mkdirat(m_remote_mount, fh.r_fd_dir_root, epath.c_str(),
+                     stx.stx_mode & ~S_IFDIR);
+    if (r < 0) {
+      // already synced in propagate_deleted_entries function
+      if (r == -EEXIST) {
+        return r;
+      }
+      derr << ": failed to create remote directory=" << epath << ": "
+           << cpp_strerror(r) << dendl;
+      return r;
+    }
+    change_mask =
+        (CEPH_STATX_MODE | CEPH_STATX_UID | CEPH_STATX_GID | CEPH_STATX_MTIME);
+  }
+
+  if ((change_mask & CEPH_STATX_UID) || (change_mask & CEPH_STATX_GID)) {
+    r = ceph_chownat(m_remote_mount, fh.r_fd_dir_root, epath.c_str(),
+                     stx.stx_uid, stx.stx_gid, AT_SYMLINK_NOFOLLOW);
+    if (r < 0) {
+      derr << ": failed to chown remote directory=" << epath << ": "
+           << cpp_strerror(r) << dendl;
+      return r;
+    }
+  }
+
+  if ((change_mask & CEPH_STATX_MODE)) {
+    r = ceph_chmodat(m_remote_mount, fh.r_fd_dir_root, epath.c_str(),
+                     stx.stx_mode & ~S_IFMT, AT_SYMLINK_NOFOLLOW);
+    if (r < 0) {
+      derr << ": failed to chmod remote directory=" << epath << ": "
+           << cpp_strerror(r) << dendl;
+      return r;
+    }
   }
 
   return 0;
@@ -658,44 +665,32 @@
   if (r < 0) {
     return;
   }
-  replayer->do_dir_sync(dir_root, cur_path, cur_stx, root_dirp, fh, canceled,
-<<<<<<< HEAD
-                        failed, op_counter, fin);
-=======
+  if (r == 0) {
+    subdir_count = 0;
+  }
+  replayer->do_dir_sync(dir_root, cur_path, cur_stx, root_dirp, iknow,
+                        need_data_sync, change_mask, subdir_count, fh, canceled,
                         failed, op_counter, fin, dir_sync_stat);
->>>>>>> 8bfba24b
 }
 
 void PeerReplayer::C_TransferAndSyncFile::finish(int r) {
   if (r < 0) {
     return;
   }
-  replayer->transfer_and_sync_file(dir_root, epath, stx, fh, need_attr_sync,
-<<<<<<< HEAD
-                                   canceled, failed);
-=======
+  replayer->transfer_and_sync_file(dir_root, epath, stx, change_mask, fh,
                                    canceled, failed, thread_idx, dir_sync_stat);
->>>>>>> 8bfba24b
 }
 
 void PeerReplayer::C_CleanUpRemoteDir::finish(int r) {
   if (r < 0) {
     return;
   }
-<<<<<<< HEAD
-  r = replayer->cleanup_remote_dir(dir_root, epath, fh, canceled, failed);
-  if (r < 0 && r != -ENOENT) {
-    derr << ": failed to cleanup remote directory=" << epath << ": "
-         << cpp_strerror(r) << dendl;
-    if (!(*failed)) {
-=======
   r = replayer->cleanup_remote_dir(dir_root, epath, fh, canceled, failed,
                                    dir_sync_stat);
   if (r < 0 && r != -ENOENT) {
     derr << ": failed to cleanup remote directory=" << epath << ": "
          << cpp_strerror(r) << dendl;
     if (!failed) {
->>>>>>> 8bfba24b
       replayer->mark_failed(dir_root, r);
     }
   }
@@ -704,22 +699,13 @@
 PeerReplayer::OpHandlerThreadPool::OpHandlerThreadPool(int _num_file_threads,
                                                        int _num_other_threads)
     : file_workers(_num_file_threads), other_workers(_num_other_threads),
-<<<<<<< HEAD
-      stop_flag(true) {}
-=======
       stop_flag(true), thread_pool_stats(_num_file_threads, this) {}
->>>>>>> 8bfba24b
 
 void PeerReplayer::OpHandlerThreadPool::activate() {
   ceph_assert(stop_flag);
   stop_flag = false;
-<<<<<<< HEAD
-  for (auto &worker : file_workers) {
-    worker = std::thread(&OpHandlerThreadPool::run_file_task, this);
-=======
   for (int i = 0; i < file_workers.size(); ++i) {
     file_workers[i] = std::thread(&OpHandlerThreadPool::run_file_task, this, i);
->>>>>>> 8bfba24b
   }
   for (auto &worker : other_workers) {
     worker = std::thread(&OpHandlerThreadPool::run_other_task, this);
@@ -769,15 +755,9 @@
   return (other_task_queue.size() >= task_queue_limit);
 }
 
-<<<<<<< HEAD
-void PeerReplayer::OpHandlerThreadPool::run_file_task() {
-  while (true) {
-    C_MirrorContext* task;
-=======
 void PeerReplayer::OpHandlerThreadPool::run_file_task(int thread_idx) {
   while (true) {
     C_TransferAndSyncFile* task;
->>>>>>> 8bfba24b
     uint64_t file_size;
     {
       std::unique_lock<std::mutex> lock(fmtx);
@@ -786,14 +766,10 @@
       if (stop_flag) {
         return;
       }
-      task = std::move(file_task_queue.front());
-<<<<<<< HEAD
-      file_task_queue.pop();
-=======
+      task = file_task_queue.front();
       task->set_thread_idx(thread_idx);
       file_task_queue.pop();
       thread_pool_stats.remove_file(task->stx.stx_size);
->>>>>>> 8bfba24b
       give_file_task.notify_one();
     }
     task->complete(0);
@@ -809,7 +785,7 @@
           lock, [this] { return (stop_flag || !other_task_queue.empty()); });
       if (stop_flag)
         return;
-      task = std::move(other_task_queue.front());
+      task = other_task_queue.front();
       other_task_queue.pop();
     }
     task->complete(0);
@@ -817,11 +793,7 @@
 }
 
 void PeerReplayer::OpHandlerThreadPool::do_file_task_async(
-<<<<<<< HEAD
-    C_MirrorContext *task) {
-=======
     C_TransferAndSyncFile *task) {
->>>>>>> 8bfba24b
   std::unique_lock<std::mutex> lock(fmtx);
   give_file_task.wait(lock, [this] {
     return (stop_flag || file_task_queue.size() < task_queue_limit);
@@ -831,10 +803,7 @@
   }
   task->inc_counter();
   file_task_queue.emplace(task);
-<<<<<<< HEAD
-=======
   thread_pool_stats.add_file(task->stx.stx_size);
->>>>>>> 8bfba24b
   pick_file_task.notify_one();
 }
 
@@ -850,46 +819,65 @@
   return true;
 }
 
-void PeerReplayer::OpHandlerThreadPool::handle_other_task_async_sync(
+bool PeerReplayer::OpHandlerThreadPool::handler_other_task_async(
     C_MirrorContext *task) {
   bool success = false;
   if (other_task_queue.size() < task_queue_limit) {
     success = do_other_task_async(task);
   }
-  if (!success) {
-    task->inc_counter();
-    task->complete(0);
-  }
-}
-
-int PeerReplayer::sync_attributes_of_file(const std::string &dir_root,
-                                          const std::string &epath,
-                                          const struct ceph_statx &stx,
-                                          const FHandles &fh) {
-  int r = ceph_chownat(m_remote_mount, fh.r_fd_dir_root, epath.c_str(),
-                       stx.stx_uid, stx.stx_gid, AT_SYMLINK_NOFOLLOW);
-  if (r < 0) {
-    derr << ": failed to chown remote directory=" << epath << ": "
-         << cpp_strerror(r) << dendl;
-    return r;
-  }
-
-  r = ceph_chmodat(m_remote_mount, fh.r_fd_dir_root, epath.c_str(),
-                   stx.stx_mode & ~S_IFMT, AT_SYMLINK_NOFOLLOW);
-  if (r < 0) {
-    derr << ": failed to chmod remote directory=" << epath << ": "
-         << cpp_strerror(r) << dendl;
-    return r;
-  }
-
-  struct timespec times[] = {{stx.stx_atime.tv_sec, stx.stx_atime.tv_nsec},
-                             {stx.stx_mtime.tv_sec, stx.stx_mtime.tv_nsec}};
-  r = ceph_utimensat(m_remote_mount, fh.r_fd_dir_root, epath.c_str(), times,
-                     AT_SYMLINK_NOFOLLOW);
-  if (r < 0) {
-    derr << ": failed to change [am]time on remote directory=" << epath << ": "
-         << cpp_strerror(r) << dendl;
-    return r;
+  return success;
+}
+
+void PeerReplayer::OpHandlerThreadPool::handle_other_task_force(
+    C_MirrorContext *task) {
+  if (!handler_other_task_async(task)) {
+    handle_other_task_sync(task);
+  }
+}
+
+void PeerReplayer::OpHandlerThreadPool::handle_other_task_sync(
+    C_MirrorContext *task) {
+  task->inc_counter();
+  task->complete(1);
+}
+
+
+int PeerReplayer::sync_attributes(const std::string &dir_root,
+                                  const std::string &epath,
+                                  const struct ceph_statx &stx,
+                                  uint64_t change_mask, bool is_dir,
+                                  const FHandles &fh) {
+  int r = 0;
+  if ((change_mask & CEPH_STATX_UID) || (change_mask & CEPH_STATX_GID)) {
+    r = ceph_chownat(m_remote_mount, fh.r_fd_dir_root, epath.c_str(),
+                         stx.stx_uid, stx.stx_gid, AT_SYMLINK_NOFOLLOW);
+    if (r < 0) {
+      derr << ": failed to chown remote directory=" << epath << ": "
+           << cpp_strerror(r) << dendl;
+      return r;
+    }
+  }
+
+  if ((change_mask & CEPH_STATX_MODE)) {
+    r = ceph_chmodat(m_remote_mount, fh.r_fd_dir_root, epath.c_str(),
+                     stx.stx_mode & ~S_IFMT, AT_SYMLINK_NOFOLLOW);
+    if (r < 0) {
+      derr << ": failed to chmod remote directory=" << epath << ": "
+           << cpp_strerror(r) << dendl;
+      return r;
+    }
+  }
+
+  if (!is_dir && (change_mask & CEPH_STATX_MTIME)) {
+    struct timespec times[] = {{stx.stx_atime.tv_sec, stx.stx_atime.tv_nsec},
+                               {stx.stx_mtime.tv_sec, stx.stx_mtime.tv_nsec}};
+    r = ceph_utimensat(m_remote_mount, fh.r_fd_dir_root, epath.c_str(), times,
+                       AT_SYMLINK_NOFOLLOW);
+    if (r < 0) {
+      derr << ": failed to change [am]time on remote directory=" << epath
+           << ": " << cpp_strerror(r) << dendl;
+      return r;
+    }
   }
   return 0;
 }
@@ -900,14 +888,9 @@
                                  const std::string &epath,
                                  const struct ceph_statx &stx,
                                  const FHandles &fh,
-<<<<<<< HEAD
-                                 std::shared_ptr<std::atomic<bool>> &canceled,
-                                 std::shared_ptr<std::atomic<bool>> &failed) {
-=======
                                  std::atomic<bool> &canceled,
                                  std::atomic<bool> &failed,
                                  int thread_idx) {
->>>>>>> 8bfba24b
   dout(10) << ": dir_root=" << dir_root << ", epath=" << epath << dendl;
   auto &stats =
       op_handler_context.thread_pool_stats.thread_stats[thread_idx];
@@ -1010,31 +993,19 @@
     r = -EINVAL;
   }
   dout(0) << ": file transfer finished-->" << epath << dendl;
-<<<<<<< HEAD
-=======
   stats.roll_over(r);
->>>>>>> 8bfba24b
   return r == 0 ? 0 : r;
 }
 
 void PeerReplayer::transfer_and_sync_file(
     const std::string &dir_root, const std::string &epath,
-    const struct ceph_statx &stx, const FHandles &fh, bool need_attr_sync,
-<<<<<<< HEAD
-    std::shared_ptr<std::atomic<bool>> &canceled,
-    std::shared_ptr<std::atomic<bool>> &failed) {
-  int r = copy_to_remote(dir_root, epath, stx, fh, canceled, failed);
-  if (r < 0) {
-    if (!(*failed)) {
-=======
-    std::atomic<bool> &canceled,
-    std::atomic<bool> &failed, int thread_idx,
+    const struct ceph_statx &stx, uint64_t change_mask, const FHandles &fh,
+    std::atomic<bool> &canceled, std::atomic<bool> &failed, int thread_idx,
     SnapSyncStat &dir_sync_stat) {
   int r =
       copy_to_remote(dir_root, epath, stx, fh, canceled, failed, thread_idx);
   if (r < 0) {
     if (!failed) {
->>>>>>> 8bfba24b
       mark_failed(dir_root, r);
     }
     derr << ": failed to copy path=" << epath << ": " << cpp_strerror(r)
@@ -1045,63 +1016,42 @@
     m_perf_counters->inc(l_cephfs_mirror_peer_replayer_sync_bytes,
                          stx.stx_size);
   }
-  if (need_attr_sync) {
-    r = sync_attributes_of_file(dir_root, epath, stx, fh);
-  }
-<<<<<<< HEAD
-  if (r < 0 && !(*failed)) {
-    mark_failed(dir_root, r);
-    return;
-  }
-}
-
-int PeerReplayer::remote_file_op(
-    const std::string &dir_root, const std::string &epath,
-    const struct ceph_statx &stx, const FHandles &fh, bool need_data_sync,
-    bool need_attr_sync, std::shared_ptr<std::atomic<bool>> &canceled,
-    std::shared_ptr<std::atomic<bool>> &failed,
-    std::atomic<int64_t> &op_counter, Context *fin) {
-=======
+  if (change_mask > 0) {
+    r = sync_attributes(dir_root, epath, stx, change_mask, false, fh);
+  }
   if (r < 0 && !failed) {
     mark_failed(dir_root, r);
     return;
   }
-  dir_sync_stat.inc_file_op_count(true, need_attr_sync, stx.stx_size);
-  dir_sync_stat.dec_file_in_flight_count(stx.stx_size);
-}
-
-int PeerReplayer::remote_file_op(const std::string &dir_root,
-                                 const std::string &epath,
-                                 const struct ceph_statx &stx,
-                                 const FHandles &fh, bool need_data_sync,
-                                 bool need_attr_sync,
-                                 std::atomic<bool> &canceled,
-                                 std::atomic<bool> &failed,
-                                 std::atomic<int64_t> &op_counter, Context *fin,
-                                 SnapSyncStat &dir_sync_stat) {
->>>>>>> 8bfba24b
-  dout(10) << ": dir_root=" << dir_root << ", epath=" << epath << ", need_data_sync=" << need_data_sync
-           << ", need_attr_sync=" << need_attr_sync << dendl;
+  dir_sync_stat.current_stat.inc_file_op_count(true, (change_mask > 0),
+                                               stx.stx_size);
+  dir_sync_stat.current_stat.dec_file_in_flight_count(stx.stx_size);
+}
+
+int PeerReplayer::remote_file_op(
+    const std::string &dir_root, const std::string &epath,
+    const struct ceph_statx &stx, uint64_t change_mask, const FHandles &fh,
+    bool need_data_sync, std::atomic<bool> &canceled, std::atomic<bool> &failed,
+    std::atomic<int64_t> &op_counter, Context *fin,
+    SnapSyncStat &dir_sync_stat) {
+  dout(10) << ": dir_root=" << dir_root << ", epath=" << epath
+           << ", need_data_sync=" << need_data_sync
+           << ", attr_change_mask=" << change_mask << dendl;
 
   int r;
   if (need_data_sync) {
     if (S_ISREG(stx.stx_mode)) {
-<<<<<<< HEAD
-      C_TransferAndSyncFile *task =
-          new C_TransferAndSyncFile(dir_root, epath, stx, fh, need_attr_sync,
-                                    canceled, failed, op_counter, fin, this);
+      C_TransferAndSyncFile *task = new C_TransferAndSyncFile(
+          dir_root, epath, stx, change_mask, fh, canceled, failed, op_counter,
+          fin, this, dir_sync_stat);
       op_handler_context.do_file_task_async(task);
-=======
-      C_TransferAndSyncFile *task = new C_TransferAndSyncFile(
-          dir_root, epath, stx, fh, need_attr_sync, canceled, failed,
-          op_counter, fin, this, dir_sync_stat);
-      op_handler_context.do_file_task_async(task);
-      dir_sync_stat.inc_file_in_flight_count(stx.stx_size);
->>>>>>> 8bfba24b
+      dir_sync_stat.current_stat.inc_file_in_flight_count(stx.stx_size);
       // task();
       return 0;
     } else if (S_ISLNK(stx.stx_mode)) {
       // free the remote link before relinking
+      dout(0) << ": link-->" << epath << "-->" << need_data_sync << ", "
+              << change_mask << dendl;
       r = ceph_unlinkat(m_remote_mount, fh.r_fd_dir_root, epath.c_str(), 0);
       if (r < 0 && r != -ENOENT) {
         derr << ": failed to remove remote symlink=" << epath << dendl;
@@ -1125,32 +1075,27 @@
     } else {
       dout(5) << ": skipping entry=" << epath << ": unsupported mode=" << stx.stx_mode
               << dendl;
-      dir_sync_stat.inc_file_op_count(false, false, stx.stx_size);
+      dir_sync_stat.current_stat.inc_file_op_count(false, false, stx.stx_size);
       return 0;
     }
   }
 
-  if (need_attr_sync) {
-    r = sync_attributes_of_file(dir_root, epath, stx, fh);
+  if (change_mask) {
+    r = sync_attributes(dir_root, epath, stx, change_mask, false, fh);
     if (r < 0) {
       return r;
     }
   }
-  dir_sync_stat.inc_file_op_count(need_data_sync, need_attr_sync,
-                                    stx.stx_size);
+  dir_sync_stat.current_stat.inc_file_op_count(need_data_sync,
+                                               (change_mask > 0), stx.stx_size);
 
   return 0;
 }
 
 int PeerReplayer::cleanup_remote_dir(
     const std::string &dir_root, const std::string &epath, const FHandles &fh,
-<<<<<<< HEAD
-    std::shared_ptr<std::atomic<bool>> &canceled,
-    std::shared_ptr<std::atomic<bool>> &failed) {
-=======
     std::atomic<bool> &canceled,
     std::atomic<bool> &failed, SnapSyncStat &dir_sync_stat) {
->>>>>>> 8bfba24b
   dout(20) << ": dir_root=" << dir_root << ", epath=" << epath
            << dendl;
 
@@ -1214,7 +1159,7 @@
                << cpp_strerror(r) << dendl;
           break;
         }
-        dir_sync_stat.inc_dir_deleted_count();
+        dir_sync_stat.current_stat.inc_dir_deleted_count();
 
         dout(10) << ": done for remote directory=" << entry.epath << dendl;
         if (ceph_closedir(m_remote_mount, entry.dirp) < 0) {
@@ -1249,7 +1194,7 @@
         break;
       }
       dout(10) << ": done for remote file=" << entry.epath << dendl;
-      dir_sync_stat.inc_file_del_count(entry.stx.stx_size);
+      dir_sync_stat.current_stat.inc_file_del_count(entry.stx.stx_size);
       rm_stack.pop();
     }
   }
@@ -1269,62 +1214,28 @@
   return r;
 }
 
-int PeerReplayer::should_sync_entry(const std::string &epath, const struct ceph_statx &cstx,
-                                    const FHandles &fh, bool *need_data_sync, bool *need_attr_sync) {
-  dout(10) << ": epath=" << epath << dendl;
-
-  *need_data_sync = false;
-  *need_attr_sync = false;
-  struct ceph_statx pstx;
-  int r = ceph_statxat(fh.p_mnt, fh.p_fd, epath.c_str(), &pstx,
-                       CEPH_STATX_MODE | CEPH_STATX_UID | CEPH_STATX_GID |
-                       CEPH_STATX_SIZE | CEPH_STATX_CTIME | CEPH_STATX_MTIME,
-                       AT_STATX_DONT_SYNC | AT_SYMLINK_NOFOLLOW);
-  if (r < 0 && r != -ENOENT && r != -ENOTDIR) {
-    derr << ": failed to stat prev entry= " << epath << ": " << cpp_strerror(r)
-         << dendl;
-    return r;
-  }
-
-  if (r < 0) {
-    // inode does not exist in prev snapshot or file type has changed
-    // (file was S_IFREG earlier, S_IFDIR now).
-    dout(5) << ": entry=" << epath << ", r=" << r << dendl;
-    *need_data_sync = true;
-    *need_attr_sync = true;
-    return 0;
-  }
-
-  dout(10) << ": local cur statx: mode=" << cstx.stx_mode << ", uid=" << cstx.stx_uid
-           << ", gid=" << cstx.stx_gid << ", size=" << cstx.stx_size << ", ctime="
-           << cstx.stx_ctime << ", mtime=" << cstx.stx_mtime << dendl;
-  dout(10) << ": local prev statx: mode=" << pstx.stx_mode << ", uid=" << pstx.stx_uid
-           << ", gid=" << pstx.stx_gid << ", size=" << pstx.stx_size << ", ctime="
-           << pstx.stx_ctime << ", mtime=" << pstx.stx_mtime << dendl;
-  if ((cstx.stx_mode & S_IFMT) != (pstx.stx_mode & S_IFMT)) {
-    dout(5) << ": entry=" << epath << " has mode mismatch" << dendl;
-    *need_data_sync = true;
-    *need_attr_sync = true;
-  } else {
-    *need_data_sync = (cstx.stx_size != pstx.stx_size) || (cstx.stx_mtime != pstx.stx_mtime);
-    *need_attr_sync = (cstx.stx_ctime != pstx.stx_ctime);
-  }
-
-  return 0;
+void PeerReplayer::update_change_mask(const struct ceph_statx &cstx,
+                                      const struct ceph_statx &pstx, uint64_t& change_mask) {
+  if ((cstx.stx_mode & ~S_IFMT) != (pstx.stx_mode & ~S_IFMT)) {
+    change_mask = change_mask | CEPH_STATX_MODE;
+  }
+  if (cstx.stx_uid != pstx.stx_uid) {
+    change_mask = change_mask | CEPH_STATX_UID;
+  }
+  if (cstx.stx_gid != pstx.stx_gid) {
+    change_mask = change_mask | CEPH_STATX_GID;
+  }
+  if (cstx.stx_mtime != pstx.stx_mtime) {
+    change_mask = change_mask | CEPH_STATX_MTIME;
+  }
 }
 
 int PeerReplayer::propagate_deleted_entries(
-    const std::string &dir_root, const std::string &epath, const FHandles &fh,
-<<<<<<< HEAD
-    std::shared_ptr<std::atomic<bool>> &canceled,
-    std::shared_ptr<std::atomic<bool>> &failed,
-    std::atomic<int64_t> &op_counter, Context *fin) {
-=======
-    std::atomic<bool> &canceled,
-    std::atomic<bool> &failed,
+    const std::string &dir_root, const std::string &epath,
+    std::unordered_set<std::string> &subdirs, uint64_t &subdir_count,
+    const FHandles &fh, std::atomic<bool> &canceled, std::atomic<bool> &failed,
     std::atomic<int64_t> &op_counter, Context *fin,
     SnapSyncStat &dir_sync_stat) {
->>>>>>> 8bfba24b
   dout(10) << ": dir_root=" << dir_root << ", epath=" << epath << dendl;
 
   ceph_dir_result *dirp;
@@ -1346,29 +1257,18 @@
     }
     return r;
   }
-
-  struct ceph_statx pstx;
-  struct dirent de;
-  int iter = 0, last_check = 0;
+  struct dirent *dire = (struct dirent *)alloca(512 * sizeof(struct dirent));
   while (true) {
-<<<<<<< HEAD
-    if (iter - last_check >= 512) {
-=======
-    if (iter == 0 || iter - last_check >= 512) {
->>>>>>> 8bfba24b
-      if (should_backoff(canceled, failed, &r)) {
-        dout(0) << ": backing off r=" << r << dendl;
-        break;
-      }
-      last_check = iter;
-    }
-
-    r = ceph_readdirplus_r(fh.p_mnt, dirp, &de, &pstx, CEPH_STATX_MODE,
-                           AT_STATX_DONT_SYNC | AT_SYMLINK_NOFOLLOW, NULL);
-    iter++;
-    if (r < 0) {
-      derr << ": failed to read directory entries: " << cpp_strerror(r)
-           << dendl;
+    if (should_backoff(canceled, failed, &r)) {
+      dout(0) << ": backing off r=" << r << dendl;
+      break;
+    }
+
+    int len = ceph_getdents(fh.p_mnt, dirp, (char *)dire,
+                            512 * sizeof(struct dirent));
+    if (len < 0) {
+      derr << ": failed to read directory entries: " << cpp_strerror(len) << dendl;
+      r = len;
       // flip errno to signal that we got an err (possible the
       // snapshot getting deleted in midst).
       if (r == -ENOENT) {
@@ -1376,77 +1276,124 @@
       }
       break;
     }
-    if (r == 0) {
+    if (len == 0) {
       dout(10) << ": reached EOD" << dendl;
       break;
     }
-    auto d_name = std::string(de.d_name);
-    if (d_name == "." || d_name == "..") {
-      continue;
-    }
-    auto dpath = entry_path(epath, d_name);
-    struct ceph_statx cstx;
-    r = ceph_statxat(m_local_mount, fh.c_fd, dpath.c_str(), &cstx,
-                     CEPH_STATX_MODE, AT_STATX_DONT_SYNC | AT_SYMLINK_NOFOLLOW);
-    if (r < 0 && r != -ENOENT) {
-      derr << ": failed to stat local (cur) directory=" << dpath << ": "
-           << cpp_strerror(r) << dendl;
-      break;
-    }
-
-    bool purge_remote = true;
-    bool entry_present = false;
-    if (r == 0) {
-      // directory entry present in both snapshots -- check inode
-      // type
-      entry_present = true;
-      if ((pstx.stx_mode & S_IFMT) == (cstx.stx_mode & S_IFMT)) {
-        dout(5) << ": mode matches for entry=" << d_name << dendl;
-        purge_remote = false;
-      } else {
-        dout(5) << ": mode mismatch for entry=" << d_name << dendl;
-      }
-    } else {
-      dout(5) << ": entry=" << d_name << " missing in current snapshot"
-              << dendl;
-    }
-
-    if (purge_remote) {
-      dout(5) << ": purging remote entry=" << dpath << dendl;
-      if (S_ISDIR(pstx.stx_mode)) {
-        if (!entry_present) {
-<<<<<<< HEAD
-          C_CleanUpRemoteDir *task = new C_CleanUpRemoteDir(
-              dir_root, dpath, fh, canceled, failed, op_counter, fin, this);
-          op_handler_context.handle_other_task_async_sync(task);
+    int nr = len / sizeof(struct dirent), i;
+    for (i = 0; i < nr; ++i) {
+      if (should_backoff(canceled, failed, &r)) {
+        dout(0) << ": backing off r=" << r << dendl;
+        break;
+      }
+      std::string d_name = std::string(dire[i].d_name);
+      if (d_name == "." || d_name == "..") {
+        continue;
+      }
+
+      struct ceph_statx pstx;
+      auto dpath = entry_path(epath, d_name);
+      r = ceph_statxat(fh.p_mnt, fh.p_fd, dpath.c_str(), &pstx,
+                       CEPH_STATX_MODE | CEPH_STATX_UID | CEPH_STATX_GID |
+                           CEPH_STATX_SIZE | CEPH_STATX_ATIME |
+                           CEPH_STATX_MTIME,
+                       AT_STATX_DONT_SYNC | AT_SYMLINK_NOFOLLOW);
+      if (r < 0) {
+        derr << ": failed to stat (prev) directory=" << dpath << ": "
+             << cpp_strerror(r) << dendl;
+        // flip errno to signal that we got an err (possible the
+        // snapshot getting deleted in midst).
+        if (r == -ENOENT) {
+          r = -EINVAL;
+        }
+        break;
+      }
+
+      struct ceph_statx cstx;
+      r = ceph_statxat(m_local_mount, fh.c_fd, dpath.c_str(), &cstx,
+                       CEPH_STATX_MODE | CEPH_STATX_UID | CEPH_STATX_GID |
+                           CEPH_STATX_SIZE | CEPH_STATX_ATIME |
+                           CEPH_STATX_MTIME,
+                       AT_STATX_DONT_SYNC | AT_SYMLINK_NOFOLLOW);
+      if (r < 0 && r != -ENOENT) {
+        derr << ": failed to stat local (cur) directory=" << dpath << ": "
+             << cpp_strerror(r) << dendl;
+        break;
+      }
+
+      bool purge_remote = true;
+      bool entry_present = false;
+      if (r == 0) {
+        // directory entry present in both snapshots -- check inode
+        // type
+        entry_present = true;
+        if ((pstx.stx_mode & S_IFMT) == (cstx.stx_mode & S_IFMT)) {
+          dout(5) << ": mode matches for entry=" << d_name << dendl;
+          purge_remote = false;
         } else {
-          r = cleanup_remote_dir(dir_root, dpath, fh, canceled, failed);
+          dout(5) << ": mode mismatch for entry=" << d_name << dendl;
         }
       } else {
-        r = ceph_unlinkat(m_remote_mount, fh.r_fd_dir_root, dpath.c_str(), 0);
-=======
-          C_CleanUpRemoteDir *task =
-              new C_CleanUpRemoteDir(dir_root, dpath, fh, canceled, failed,
-                                     op_counter, fin, this, dir_sync_stat);
-          op_handler_context.handle_other_task_async_sync(task);
+        dout(5) << ": entry=" << d_name << " missing in current snapshot" << dendl;
+      }
+      dout(0) << ": propagate catching-->" << dpath << "--> " << r << ", "
+              << (pstx.stx_mode & S_IFMT) << ", " << (cstx.stx_mode & S_IFMT)
+              << dendl;
+
+      if (purge_remote) {
+        dout(5) << ": purging remote entry=" << dpath << dendl;
+        if (S_ISDIR(pstx.stx_mode)) {
+          if (!entry_present) {
+            C_CleanUpRemoteDir *task =
+                new C_CleanUpRemoteDir(dir_root, dpath, fh, canceled, failed,
+                                       op_counter, fin, this, dir_sync_stat);
+            op_handler_context.handle_other_task_force(task);
+          } else {
+            r = cleanup_remote_dir(dir_root, dpath, fh, canceled, failed,
+                                   dir_sync_stat);
+          }
         } else {
-          r = cleanup_remote_dir(dir_root, dpath, fh, canceled, failed,
-                                 dir_sync_stat);
+          r = ceph_unlinkat(m_remote_mount, fh.r_fd_dir_root, dpath.c_str(), 0);
+          dir_sync_stat.current_stat.inc_file_del_count(cstx.stx_size);
+        }
+
+        if (r < 0 && r != -ENOENT) {
+          derr << ": failed to cleanup remote entry=" << d_name << ": "
+               << cpp_strerror(r) << dendl;
+          break;
         }
       } else {
-        r = ceph_unlinkat(m_remote_mount, fh.r_fd_dir_root, dpath.c_str(), 0);
-        dir_sync_stat.inc_file_del_count(cstx.stx_size);
->>>>>>> 8bfba24b
-      }
-
-      if (r < 0 && r != -ENOENT) {
-        derr << ": failed to cleanup remote entry=" << d_name << ": "
-             << cpp_strerror(r) << dendl;
-        break;
-      }
-    }
-  }
-
+        uint64_t change_mask = 0;
+        update_change_mask(cstx, pstx, change_mask);
+        C_DoDirSync* task;
+        if (subdir_count < PER_THREAD_SUBDIR_THRESH) {
+          subdirs.insert(d_name), subdir_count++;
+        }
+        if (S_ISDIR(cstx.stx_mode)) {
+          task = new C_DoDirSync(dir_root, dpath, cstx, nullptr, true, false,
+                                 change_mask, subdir_count, fh, canceled,
+                                 failed, op_counter, fin, this, dir_sync_stat);
+          op_handler_context.handle_other_task_force(task);
+        } else {
+          bool need_data_sync = (cstx.stx_size != pstx.stx_size) ||
+                                (cstx.stx_mtime != pstx.stx_mtime);
+          if (change_mask || need_data_sync) {
+            if (need_data_sync) {
+              change_mask = change_mask | CEPH_STATX_MTIME;
+            }
+            task = new C_DoDirSync(dir_root, dpath, cstx, nullptr, true,
+                                   need_data_sync, change_mask, subdir_count,
+                                   fh, canceled, failed, op_counter, fin, this,
+                                   dir_sync_stat);
+            op_handler_context.handle_other_task_force(task);
+          }
+        }
+      }
+    }
+    if (i < nr) {
+      break;
+    }
+  }
   ceph_closedir(fh.p_mnt, dirp);
   return r;
 }
@@ -1505,15 +1452,17 @@
 
   // current snapshot file descriptor
   fh->c_fd = fd;
+  fh->cur_snap_path = cur_snap_path;
 
   MountRef mnt;
+  std::string prev_snap_path = "";
   if (prev) {
     dout(0) << "mirroring snapshot '" << current.first
             << "' using a local copy of snapshot '" << (*prev).first
             << "' as a diff base, dir_root=" << dir_root.c_str()
             << dendl;
     mnt = m_local_mount;
-    auto prev_snap_path = snapshot_path(m_cct, dir_root, (*prev).first);
+    prev_snap_path = snapshot_path(m_cct, dir_root, (*prev).first);
     fd = open_dir(mnt, prev_snap_path, (*prev).second);
   } else {
     dout(0) << "mirroring snapshot '" << current.first
@@ -1543,6 +1492,7 @@
   // "previous" snapshot or dir_root file descriptor
   fh->p_fd = fd;
   fh->p_mnt = mnt;
+  fh->prev_snap_path = prev_snap_path;
 
   {
     std::scoped_lock locker(m_lock);
@@ -1577,175 +1527,6 @@
   return 0;
 }
 
-void PeerReplayer::do_dir_sync(const std::string &dir_root,
-                               const std::string &cur_path,
-                               const struct ceph_statx &cur_stx,
-                               ceph_dir_result *root_dirp, const FHandles &fh,
-<<<<<<< HEAD
-                               std::shared_ptr<std::atomic<bool>> &canceled,
-                               std::shared_ptr<std::atomic<bool>> &failed,
-                               std::atomic<int64_t> &op_counter,
-                               Context *fin) {
-=======
-                               std::atomic<bool> &canceled,
-                               std::atomic<bool> &failed,
-                               std::atomic<int64_t> &op_counter, Context *fin,
-                               SnapSyncStat &dir_sync_stat) {
->>>>>>> 8bfba24b
-  int r = 0;
-  bool is_root = (cur_path == ".");
-  std::stack<SyncEntry> sync_stack;
-  sync_stack.push(SyncEntry(cur_path, root_dirp, cur_stx));
-  while (!sync_stack.empty()) {
-    if (should_backoff(canceled, failed, &r)) {
-      dout(0) << ": backing off r=" << r << dendl;
-      break;
-    }
-    dout(20) << ": " << sync_stack.size() << " entries in stack" << dendl;
-    auto &entry = sync_stack.top();
-    dout(20) << ": top of stack path=" << entry.epath << dendl;
-    if (!entry.needs_remote_sync()) {
-      if (!is_root) {
-        if (S_ISDIR(entry.stx.stx_mode)) {
-          r = remote_mkdir(entry.epath, entry.stx, fh);
-          if (r < 0) {
-            break;
-          }
-<<<<<<< HEAD
-=======
-          dir_sync_stat.inc_dir_created_count();
->>>>>>> 8bfba24b
-          r = opendirat(m_local_mount, fh.c_fd, entry.epath,
-                        AT_SYMLINK_NOFOLLOW, &entry.dirp);
-          if (r < 0) {
-            derr << ": failed to open local directory=" << entry.epath << ": "
-                 << cpp_strerror(r) << dendl;
-            break;
-          }
-        } else {
-          BOOST_SCOPE_EXIT(&sync_stack) {
-            sync_stack.pop();
-          }
-          BOOST_SCOPE_EXIT_END
-
-          bool need_data_sync = true;
-          bool need_attr_sync = true;
-          r = should_sync_entry(entry.epath, entry.stx, fh, &need_data_sync,
-                                &need_attr_sync);
-          if (r < 0) {
-            break;
-          }
-          dout(5) << ": entry=" << entry.epath
-                  << ", data_sync=" << need_data_sync
-                  << ", attr_sync=" << need_attr_sync << dendl;
-          if (need_data_sync || need_attr_sync) {
-            r = remote_file_op(dir_root, entry.epath, entry.stx, fh,
-                               need_data_sync, need_attr_sync, canceled, failed,
-<<<<<<< HEAD
-                               op_counter, fin);
-            if (r < 0) {
-              break;
-            }
-=======
-                               op_counter, fin, dir_sync_stat);
-            if (r < 0) {
-              break;
-            }
-          } else {
-            dir_sync_stat.inc_file_op_count(0, 0, entry.stx.stx_size);
->>>>>>> 8bfba24b
-          }
-          continue;
-        }
-      }
-      // dout(0) << ": dir creation finished-->" << entry.epath << dendl;
-      r = propagate_deleted_entries(dir_root, entry.epath, fh, canceled, failed,
-<<<<<<< HEAD
-                                    op_counter, fin);
-=======
-                                    op_counter, fin, dir_sync_stat);
->>>>>>> 8bfba24b
-      if (r < 0 && r != -ENOENT) {
-        derr << ": failed to propagate missing dirs: " << cpp_strerror(r)
-             << dendl;
-        break;
-      }
-      entry.set_remote_synced();
-    }
-    struct ceph_statx child_stx;
-    struct dirent child_de;
-    std::string child_ename;
-    while (true) {
-      r = ceph_readdirplus_r(m_local_mount, entry.dirp, &child_de, &child_stx,
-                             CEPH_STATX_MODE | CEPH_STATX_UID | CEPH_STATX_GID |
-                                 CEPH_STATX_SIZE | CEPH_STATX_ATIME |
-                                 CEPH_STATX_MTIME,
-                             AT_STATX_DONT_SYNC | AT_SYMLINK_NOFOLLOW, NULL);
-      if (r < 0) {
-        derr << ": failed to local read directory=" << entry.epath << dendl;
-        break;
-      }
-      if (r == 0) {
-        break;
-      }
-      auto child_dname = std::string(child_de.d_name);
-      if (child_dname != "." && child_dname != "..") {
-        child_ename = child_dname;
-        break;
-      }
-    }
-    if (r == 0) {
-      dout(10) << ": done for directory=" << entry.epath << dendl;
-      if (!is_root && ceph_closedir(m_local_mount, entry.dirp) < 0) {
-        derr << ": failed to close local directory=" << entry.epath << dendl;
-      }
-      sync_stack.pop();
-      continue;
-    }
-    if (r < 0) {
-      break;
-    }
-    auto child_path = entry_path(entry.epath, child_ename);
-    bool success = false;
-    if (!op_handler_context.is_other_task_queue_full_unlocked()) {
-<<<<<<< HEAD
-      C_DoDirSync *dir_sync_task =
-          new C_DoDirSync(dir_root, child_path, child_stx, nullptr, fh,
-                          canceled, failed, op_counter, fin, this);
-=======
-      C_DoDirSync *dir_sync_task = new C_DoDirSync(
-          dir_root, child_path, child_stx, nullptr, fh, canceled, failed,
-          op_counter, fin, this, dir_sync_stat);
->>>>>>> 8bfba24b
-      success = op_handler_context.do_other_task_async(dir_sync_task);
-      if (!success) {
-        delete dir_sync_task;
-      }
-    }
-    if (!success) {
-      sync_stack.emplace(
-          SyncEntry(child_path, (ceph_dir_result *)nullptr, child_stx));
-    }
-  }
-  while (!sync_stack.empty()) {
-    auto &entry = sync_stack.top();
-    if (entry.is_directory() && entry.dirp) {
-      dout(20) << ": closing local directory=" << entry.epath << dendl;
-      if (!is_root && ceph_closedir(m_local_mount, entry.dirp) < 0) {
-        derr << ": failed to close local directory=" << entry.epath << dendl;
-      }
-    }
-    sync_stack.pop();
-  }
-<<<<<<< HEAD
-  if (r < 0 && !(*failed)) {
-=======
-  if (r < 0 && !failed) {
->>>>>>> 8bfba24b
-    mark_failed(dir_root, r);
-  }
-}
-
 int PeerReplayer::do_synchronize(const std::string &dir_root, const Snapshot &current,
                                  boost::optional<Snapshot> prev) {
   dout(20) << ": dir_root=" << dir_root << ", current=" << current << dendl;
@@ -1799,31 +1580,6 @@
   // starting from this point we shouldn't care about manual closing of fh.c_fd,
   // it will be closed automatically when bound tdirp is closed.
 
-<<<<<<< HEAD
-  std::atomic<int64_t> op_counter(0);
-  C_SaferCond fin;
-  std::shared_ptr<std::atomic<bool>> canceled, failed;
-  {
-    std::scoped_lock lock(m_lock);
-    auto &dr = m_registered.at(dir_root);
-    *dr.failed = false, dr.failed_reason = 0;
-    canceled = dr.canceled;
-    failed = dr.failed;
-  }
-  C_DoDirSync *task = new C_DoDirSync(
-      dir_root, ".", tstx, tdirp, fh, canceled, failed, op_counter, &fin, this);
-  op_handler_context.handle_other_task_async_sync(task);
-  fin.wait();
-
-  if (ceph_closedir(m_local_mount, tdirp) < 0) {
-    derr << ": failed to close local directory=." << dendl;
-  }
-
-  if (r >= 0 && *failed) {
-    r = get_failed_reason(dir_root);
-  }
-
-=======
   void* buf_file_count = malloc(20);
   std::string rfiles = "";
   int x1 = ceph_getxattr(m_local_mount, dir_root.c_str(), "ceph.dir.rfiles",
@@ -1858,15 +1614,15 @@
   std::atomic<bool> &canceled = dr.canceled;
   std::atomic<bool> &failed = dr.failed;
   auto &dir_sync_stat = m_snap_sync_stats.at(dir_root);
-  dir_sync_stat.reset_file_stats();
-  dir_sync_stat.rfiles = std::move(rfiles);
-  dir_sync_stat.rbytes = std::move(rbytes);
+  dir_sync_stat.reset_stats();
+  dir_sync_stat.current_stat.rfiles = std::stoull(rfiles);
+  dir_sync_stat.current_stat.rbytes = std::stoull(rbytes);
   lock.unlock();
 
   C_DoDirSync *task =
-      new C_DoDirSync(dir_root, ".", tstx, tdirp, fh, canceled, failed,
-                      op_counter, &fin, this, dir_sync_stat);
-  op_handler_context.handle_other_task_async_sync(task);
+      new C_DoDirSync(dir_root, ".", tstx, tdirp, false, false, 0, 0, fh,
+                      canceled, failed, op_counter, &fin, this, dir_sync_stat);
+  op_handler_context.handle_other_task_force(task);
   fin.wait();
 
   if (ceph_closedir(m_local_mount, tdirp) < 0) {
@@ -1877,7 +1633,6 @@
     r = get_failed_reason(dir_root);
   }
 
->>>>>>> 8bfba24b
   dout(0) << ": done sync-->" << dir_root << ", " << current.first << dendl;
   dout(20) << " cur:" << fh.c_fd
            << " prev:" << fh.p_fd
@@ -1894,6 +1649,141 @@
   return r;
 }
 
+void PeerReplayer::do_dir_sync(
+    const std::string &dir_root, const std::string &cur_path,
+    const struct ceph_statx &cstx, ceph_dir_result *dirp, bool iknow,
+    bool need_data_sync, uint64_t change_mask, uint64_t subdir_count,
+    const FHandles &fh, std::atomic<bool> &canceled, std::atomic<bool> &failed,
+    std::atomic<int64_t> &op_counter, Context *fin,
+    SnapSyncStat &dir_sync_stat) {
+  int r = 0;
+  bool dont_close = (cur_path == ".");
+  struct ceph_statx child_stx;
+  struct dirent child_de;
+  std::string child_dname, child_ename, child_path;
+  C_DoDirSync *task;
+  std::unordered_set<std::string> subdirs;
+
+  if (should_backoff(canceled, failed, &r)) {
+    dout(0) << ": backing off r=" << r << dendl;
+    goto safe_exit;
+  }
+  if (!dont_close) {
+    if (S_ISDIR(cstx.stx_mode)) {
+      if (!iknow) {
+        r = ceph_mkdirat(m_remote_mount, fh.r_fd_dir_root, cur_path.c_str(),
+                         cstx.stx_mode & ~S_IFDIR);
+        if (r < 0) {
+          if (r == -EEXIST) {
+            return;
+          }
+          derr << ": failed to create remote directory=" << cur_path << ": "
+               << cpp_strerror(r) << dendl;
+          goto safe_exit;
+        }
+        change_mask = (CEPH_STATX_MODE | CEPH_STATX_UID | CEPH_STATX_GID |
+                       CEPH_STATX_MTIME);
+        dir_sync_stat.current_stat.inc_dir_created_count();
+      }
+      r = sync_attributes(dir_root, cur_path, cstx, change_mask, true, fh);
+      if (r < 0) {
+        goto safe_exit;
+      }
+      r = opendirat(m_local_mount, fh.c_fd, cur_path, AT_SYMLINK_NOFOLLOW,
+                    &dirp);
+      if (r < 0) {
+        derr << ": failed to open local directory=" << cur_path << ": "
+             << cpp_strerror(r) << dendl;
+        goto safe_exit;
+      }
+      dir_sync_stat.current_stat.inc_dir_scanned_count();
+    } else {
+      dout(0) << ": checking in sync1-->" << cur_path << "-->" << iknow << ", "
+              << need_data_sync << ", " << change_mask << dendl;
+      if (!iknow) {
+        struct ceph_statx pstx;
+        int r = ceph_statxat(fh.p_mnt, fh.p_fd, cur_path.c_str(), &pstx,
+                             CEPH_STATX_MODE,
+                             AT_STATX_DONT_SYNC | AT_SYMLINK_NOFOLLOW);
+        dout(0) << ": catching-->" << cur_path << "--> " << r << ", "
+                << (pstx.stx_mode & S_IFMT) << ", " << (cstx.stx_mode & S_IFMT)
+                << ", " << cpp_strerror(r) << dendl;
+        if (r == 0 && (pstx.stx_mode & S_IFMT) == (cstx.stx_mode & S_IFMT)) {
+          return;
+        }
+        if (r < 0 && r != -ENOENT && r != -ENOTDIR) {
+          derr << ": failed to stat prev entry= " << cur_path << ": "
+               << cpp_strerror(r) << dendl;
+          goto safe_exit;
+        }
+        need_data_sync = true,
+        change_mask = (CEPH_STATX_MODE | CEPH_STATX_UID | CEPH_STATX_GID |
+                       CEPH_STATX_MTIME);
+      }
+      dout(0) << ": checking in sync2-->" << cur_path << "-->" << iknow << ", "
+              << need_data_sync << ", " << change_mask << dendl;
+      dout(5) << ": entry=" << cur_path << ", data_sync=" << need_data_sync
+              << ", attr_change_mask=" << change_mask << dendl;
+      if (need_data_sync || change_mask) {
+        r = remote_file_op(dir_root, cur_path, cstx, change_mask, fh,
+                           need_data_sync, canceled, failed, op_counter, fin,
+                           dir_sync_stat);
+        if (r < 0) {
+          goto safe_exit;
+        }
+      } else {
+        dir_sync_stat.current_stat.inc_file_op_count(0, 0, cstx.stx_size);
+      }
+      goto safe_exit;
+    }
+  }
+
+  r = propagate_deleted_entries(dir_root, cur_path, subdirs, subdir_count, fh,
+                                canceled, failed, op_counter, fin,
+                                dir_sync_stat);
+  if (r < 0 && r != -ENOENT) {
+    derr << ": failed to propagate missing dirs: " << cpp_strerror(r) << dendl;
+    goto safe_exit;
+  }
+
+  while (true) {
+    r = ceph_readdirplus_r(m_local_mount, dirp, &child_de, &child_stx,
+                           CEPH_STATX_MODE | CEPH_STATX_UID | CEPH_STATX_GID |
+                               CEPH_STATX_SIZE | CEPH_STATX_ATIME |
+                               CEPH_STATX_MTIME,
+                           AT_STATX_DONT_SYNC | AT_SYMLINK_NOFOLLOW, NULL);
+    if (r < 0) {
+      derr << ": failed to local read directory=" << cur_path << ":"
+           << cpp_strerror(r) << dendl;
+      break;
+    }
+    if (r == 0) {
+      dout(10) << ": done for directory=" << cur_path << dendl;
+      break;
+    }
+    auto child_dname = std::string(child_de.d_name);
+    if (child_dname == "." || child_dname == "..") {
+      continue;
+    }
+    child_path = entry_path(cur_path, child_dname);
+    if (subdirs.find(child_dname) != subdirs.end()) {
+      continue;
+    }
+    task = new C_DoDirSync(dir_root, child_path, child_stx, nullptr, false,
+                           false, 0, subdir_count, fh, canceled, failed,
+                           op_counter, fin, this, dir_sync_stat);
+    op_handler_context.handle_other_task_force(task);
+  }
+
+safe_exit:
+  if (!dont_close && dirp && ceph_closedir(m_local_mount, dirp) < 0) {
+    derr << ": failed to close local directory=" << cur_path << dendl;
+  }
+  if (r < 0 && !failed) {
+    mark_failed(dir_root, r);
+  }
+}
+
 int PeerReplayer::synchronize(const std::string &dir_root, const Snapshot &current,
                               boost::optional<Snapshot> prev) {
   dout(20) << ": dir_root=" << dir_root << ", current=" << current << dendl;
@@ -1907,7 +1797,7 @@
          << ": " << cpp_strerror(r) << dendl;
     return r;
   }
-
+  // r = -1;
   // no xattr, can't determine which snap the data belongs to!
   if (r < 0) {
     dout(5) << ": missing \"ceph.mirror.dirty_snap_id\" xattr on remote -- using"
@@ -2137,6 +2027,7 @@
       f->open_object_section("current_sycning_snap");
       f->dump_unsigned("id", (*sync_stat.current_syncing_snap).first);
       f->dump_string("name", (*sync_stat.current_syncing_snap).second);
+      sync_stat.current_stat.dump(f);
       f->close_section();
     }
     if (sync_stat.last_synced_snap) {
@@ -2147,34 +2038,12 @@
         f->dump_float("sync_duration", *sync_stat.last_sync_duration);
         f->dump_stream("sync_time_stamp") << sync_stat.last_synced;
       }
+      sync_stat.last_stat.dump(f);
       f->close_section();
     }
     f->dump_unsigned("snaps_synced", sync_stat.synced_snap_count);
     f->dump_unsigned("snaps_deleted", sync_stat.deleted_snap_count);
     f->dump_unsigned("snaps_renamed", sync_stat.renamed_snap_count);
-    f->dump_string("rfiles", sync_stat.rfiles);
-    f->dump_string("rbytes", sync_stat.rbytes);
-    f->dump_unsigned("files_bytes_synced", sync_stat.file_bytes_synced.load());
-    f->dump_unsigned("files_in_flight", sync_stat.files_in_flight.load());
-    f->dump_unsigned("files_deleted", sync_stat.files_deleted.load());
-    f->dump_unsigned("files_data_attr_synced", sync_stat.files_op[1][1].load());
-    f->dump_unsigned("files_data_synced", sync_stat.files_op[1][0].load());
-    f->dump_unsigned("files_attr_synced", sync_stat.files_op[0][1].load());
-    f->dump_unsigned("files_skipped", sync_stat.files_op[0][0].load());
-    f->dump_unsigned("large_files_in_flight",
-                     sync_stat.large_files_in_flight.load());
-    f->dump_unsigned("large_files_deleted",
-                     sync_stat.large_files_deleted.load());
-    f->dump_unsigned("large_files_data_attr_synced",
-                     sync_stat.large_files_op[1][1].load());
-    f->dump_unsigned("large_files_data_synced",
-                     sync_stat.large_files_op[1][0].load());
-    f->dump_unsigned("large_files_attr_synced",
-                     sync_stat.large_files_op[0][1].load());
-    f->dump_unsigned("large_files_skipped",
-                     sync_stat.large_files_op[0][0].load());
-    f->dump_unsigned("dir_created", sync_stat.dir_created);
-    f->dump_unsigned("dir_deleted", sync_stat.dir_deleted);
     f->close_section(); // dir_root
   }
   op_handler_context.dump_stats(f);
