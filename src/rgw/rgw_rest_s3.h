--- conflicted
+++ resolved
@@ -422,14 +422,11 @@
   virtual int authorize() {
     return RGW_Auth_S3::authorize(store, s);
   }
-<<<<<<< HEAD
   int postauth_init();
-=======
   virtual int retarget(RGWOp *op, RGWOp **new_op) {
     *new_op = op;
     return 0;
   }
->>>>>>> 056a10cc
 };
 
 class RGWHandler_ObjStore_Service_S3 : public RGWHandler_ObjStore_S3 {
