// -*- mode:C++; tab-width:8; c-basic-offset:2; indent-tabs-mode:t -*-
// vim: ts=8 sw=2 smarttab
/*
 * Ceph - scalable distributed file system
 *
 * Copyright (C) 2011 New Dream Network
 *
 * This is free software; you can redistribute it and/or
 * modify it under the terms of the GNU Lesser General Public
 * License version 2.1, as published by the Free Software
 * Foundation.  See file COPYING.
 *
 */

#include "gtest/gtest.h"
#include "include/cephfs/libcephfs.h"
#include <errno.h>
#include <sys/fcntl.h>
#include <unistd.h>
#include <sys/types.h>
#include <sys/stat.h>
#include <dirent.h>
#include <sys/xattr.h>

TEST(LibCephFS, Open_empty_component) {

  pid_t mypid = getpid();
  struct ceph_mount_info *cmount;
  ASSERT_EQ(0, ceph_create(&cmount, NULL));
  ASSERT_EQ(0, ceph_conf_read_file(cmount, NULL));
  ASSERT_EQ(0, ceph_mount(cmount, "/"));

  char c_dir[1024];
  sprintf(c_dir, "/open_test_%d", mypid);
  struct ceph_dir_result *dirp;

  ASSERT_EQ(0, ceph_mkdirs(cmount, c_dir, 0777));

  ASSERT_EQ(0, ceph_opendir(cmount, c_dir, &dirp));

  char c_path[1024];
  sprintf(c_path, "/open_test_%d//created_file_%d", mypid, mypid);
  int fd = ceph_open(cmount, c_path, O_RDONLY|O_CREAT, 0666);
  ASSERT_LT(0, fd);

  ASSERT_EQ(0, ceph_close(cmount, fd));
  ASSERT_EQ(0, ceph_closedir(cmount, dirp));
  ceph_shutdown(cmount);

  ASSERT_EQ(0, ceph_create(&cmount, NULL));
  ASSERT_EQ(0, ceph_conf_read_file(cmount, NULL));

  ASSERT_EQ(0, ceph_mount(cmount, "/"));

  fd = ceph_open(cmount, c_path, O_RDONLY, 0666);
  ASSERT_LT(0, fd);

  ASSERT_EQ(0, ceph_close(cmount, fd));
  ceph_shutdown(cmount);
}

TEST(LibCephFS, Mount_non_exist) {

  struct ceph_mount_info *cmount;

  ASSERT_EQ(0, ceph_create(&cmount, NULL));
  ASSERT_EQ(0, ceph_conf_read_file(cmount, NULL));
  ASSERT_NE(0, ceph_mount(cmount, "/non-exist"));
}

TEST(LibCephFS, Mount_double) {

  struct ceph_mount_info *cmount;

  ASSERT_EQ(0, ceph_create(&cmount, NULL));
  ASSERT_EQ(0, ceph_conf_read_file(cmount, NULL));
  ASSERT_EQ(0, ceph_mount(cmount, "/"));
  ASSERT_EQ(-EISCONN, ceph_mount(cmount, "/"));
  ceph_shutdown(cmount);
}

TEST(LibCephFS, Mount_remount) {

  struct ceph_mount_info *cmount;

  ASSERT_EQ(0, ceph_create(&cmount, NULL));
  ASSERT_EQ(0, ceph_conf_read_file(cmount, NULL));

  CephContext *cct = ceph_get_mount_context(cmount);
  ASSERT_EQ(0, ceph_mount(cmount, "/"));
  ASSERT_EQ(0, ceph_unmount(cmount));

  ASSERT_EQ(0, ceph_mount(cmount, "/"));
  ASSERT_EQ(cct, ceph_get_mount_context(cmount));

  ceph_shutdown(cmount);
}

TEST(LibCephFS, Unmount_unmounted) {

  struct ceph_mount_info *cmount;

  ASSERT_EQ(0, ceph_create(&cmount, NULL));
  ASSERT_EQ(0, ceph_conf_read_file(cmount, NULL));
  ASSERT_EQ(-ENOTCONN, ceph_unmount(cmount));
}

TEST(LibCephFS, Release_unmounted) {

  struct ceph_mount_info *cmount;

  ASSERT_EQ(0, ceph_create(&cmount, NULL));
  ASSERT_EQ(0, ceph_conf_read_file(cmount, NULL));
  ASSERT_EQ(0, ceph_release(cmount));
}

TEST(LibCephFS, Release_mounted) {

  struct ceph_mount_info *cmount;

  ASSERT_EQ(0, ceph_create(&cmount, NULL));
  ASSERT_EQ(0, ceph_conf_read_file(cmount, NULL));
  ASSERT_EQ(0, ceph_mount(cmount, "/"));
  ASSERT_EQ(-EISCONN, ceph_release(cmount));
  ceph_shutdown(cmount);
}

TEST(LibCephFS, Unmount_release) {

  struct ceph_mount_info *cmount;

  ASSERT_EQ(0, ceph_create(&cmount, NULL));
  ASSERT_EQ(0, ceph_conf_read_file(cmount, NULL));
  ASSERT_EQ(0, ceph_mount(cmount, "/"));
  ASSERT_EQ(0, ceph_unmount(cmount));
  ASSERT_EQ(0, ceph_release(cmount));
}

TEST(LibCephFS, Mount) {
  struct ceph_mount_info *cmount;
  ASSERT_EQ(ceph_create(&cmount, NULL), 0);
  ASSERT_EQ(ceph_conf_read_file(cmount, NULL), 0);
  ASSERT_EQ(ceph_mount(cmount, NULL), 0);
  ceph_shutdown(cmount);

  ASSERT_EQ(ceph_create(&cmount, NULL), 0);
  ASSERT_EQ(ceph_conf_read_file(cmount, NULL), 0);
  ASSERT_EQ(ceph_mount(cmount, NULL), 0);
  ceph_shutdown(cmount);
}

TEST(LibCephFS, Dir_ls) {

  pid_t mypid = getpid();

  struct ceph_mount_info *cmount;
  ASSERT_EQ(ceph_create(&cmount, NULL), 0);
  ASSERT_EQ(ceph_conf_read_file(cmount, NULL), 0);
  ASSERT_EQ(ceph_mount(cmount, "/"), 0);

  struct ceph_dir_result *ls_dir = NULL;
  char foostr[256];
  sprintf(foostr, "dir_ls%d", mypid);
  ASSERT_EQ(ceph_opendir(cmount, foostr, &ls_dir), -ENOENT);

  ASSERT_EQ(ceph_mkdir(cmount, foostr, 0777), 0);
  struct stat stbuf;
  ASSERT_EQ(ceph_stat(cmount, foostr, &stbuf), 0);
  ASSERT_NE(S_ISDIR(stbuf.st_mode), 0);

  char barstr[256];
  sprintf(barstr, "dir_ls2%d", mypid);
  ASSERT_EQ(ceph_lstat(cmount, barstr, &stbuf), -ENOENT);

  // insert files into directory and test open
  char bazstr[256];
  int i = 0, r = rand() % 4096;
  if (getenv("LIBCEPHFS_RAND")) {
    r = atoi(getenv("LIBCEPHFS_RAND"));
  }
  printf("rand: %d\n", r);
  for(; i < r; ++i) {

    sprintf(bazstr, "dir_ls%d/dirf%d", mypid, i);
    int fd  = ceph_open(cmount, bazstr, O_CREAT|O_RDONLY, 0666);
    ASSERT_GT(fd, 0);
    ASSERT_EQ(ceph_close(cmount, fd), 0);

    // set file sizes for readdirplus
    ceph_truncate(cmount, bazstr, i);
  }

  ASSERT_EQ(ceph_opendir(cmount, foostr, &ls_dir), 0);

  // not guaranteed to get . and .. first, but its a safe assumption in this case
  struct dirent *result = ceph_readdir(cmount, ls_dir);
  ASSERT_TRUE(result != NULL);
  ASSERT_STREQ(result->d_name, ".");
  result = ceph_readdir(cmount, ls_dir);
  ASSERT_TRUE(result != NULL);
  ASSERT_STREQ(result->d_name, "..");

  std::vector<std::pair<char *, int> > entries;
  // check readdir and capture stream order for future tests
  for(i = 0; i < r; ++i) {

    result = ceph_readdir(cmount, ls_dir);
    ASSERT_TRUE(result != NULL);

    int size;
    sscanf(result->d_name, "dirf%d", &size);
    entries.push_back(std::pair<char*,int>(strdup(result->d_name), size));
  }

  ASSERT_TRUE(ceph_readdir(cmount, ls_dir) == NULL);

  // test rewinddir
  ceph_rewinddir(cmount, ls_dir);

  result = ceph_readdir(cmount, ls_dir);
  ASSERT_TRUE(result != NULL);
  ASSERT_STREQ(result->d_name, ".");
  result = ceph_readdir(cmount, ls_dir);
  ASSERT_TRUE(result != NULL);
  ASSERT_STREQ(result->d_name, "..");

  // check telldir
  for(i = 0; i < r-1; ++i) {
    int r = ceph_telldir(cmount, ls_dir);
    ASSERT_GT(r, -1);
    ceph_seekdir(cmount, ls_dir, r);
    result = ceph_readdir(cmount, ls_dir);
    ASSERT_TRUE(result != NULL);
    ASSERT_STREQ(result->d_name, entries[i].first);
  }

  ceph_rewinddir(cmount, ls_dir);

  int t = ceph_telldir(cmount, ls_dir);
  ASSERT_GT(t, -1);

  ASSERT_TRUE(ceph_readdir(cmount, ls_dir) != NULL);

  // test seekdir - move back to the beginning
  ceph_seekdir(cmount, ls_dir, t);

  // test getdents
  struct dirent *getdents_entries;
  getdents_entries = (struct dirent *)malloc(r * sizeof(*getdents_entries));

  int count = 0;
  while (count < r) {
    int len = ceph_getdents(cmount, ls_dir, (char *)getdents_entries, r * sizeof(*getdents_entries));
    ASSERT_GT(len, 0);
    ASSERT_TRUE((len % sizeof(*getdents_entries)) == 0);
    int n = len / sizeof(*getdents_entries);
    if (count == 0) {
      ASSERT_STREQ(getdents_entries[0].d_name, ".");
      ASSERT_STREQ(getdents_entries[1].d_name, "..");
    }
    int j;
    i = count;
    for(j = 2; j < n; ++i, ++j) {
      ASSERT_STREQ(getdents_entries[j].d_name, entries[i].first);
    }
    count += n;
  }

  free(getdents_entries);

  // test readdir_r
  ceph_rewinddir(cmount, ls_dir);

  result = ceph_readdir(cmount, ls_dir);
  ASSERT_TRUE(result != NULL);
  ASSERT_STREQ(result->d_name, ".");
  result = ceph_readdir(cmount, ls_dir);
  ASSERT_TRUE(result != NULL);
  ASSERT_STREQ(result->d_name, "..");

  for(i = 0; i < r; ++i) {
    struct dirent rdent;
    ASSERT_EQ(ceph_readdir_r(cmount, ls_dir, &rdent), 1);
    ASSERT_STREQ(rdent.d_name, entries[i].first);
  }

  // test readdirplus
  ceph_rewinddir(cmount, ls_dir);

  result = ceph_readdir(cmount, ls_dir);
  ASSERT_TRUE(result != NULL);
  ASSERT_STREQ(result->d_name, ".");
  result = ceph_readdir(cmount, ls_dir);
  ASSERT_TRUE(result != NULL);
  ASSERT_STREQ(result->d_name, "..");

  for(i = 0; i < r; ++i) {
    struct dirent rdent;
    struct stat st;
    int stmask;
    ASSERT_EQ(ceph_readdirplus_r(cmount, ls_dir, &rdent, &st, &stmask), 1);
    ASSERT_STREQ(rdent.d_name, entries[i].first);
    ASSERT_EQ(st.st_size, entries[i].second);
    ASSERT_EQ(st.st_ino, rdent.d_ino);
    //ASSERT_EQ(st.st_mode, (mode_t)0666);
  }

  ASSERT_EQ(ceph_closedir(cmount, ls_dir), 0);

  ceph_shutdown(cmount);
}

TEST(LibCephFS, Many_nested_dirs) {
  struct ceph_mount_info *cmount;
  ASSERT_EQ(ceph_create(&cmount, NULL), 0);
  ASSERT_EQ(ceph_conf_read_file(cmount, NULL), 0);
  ASSERT_EQ(ceph_mount(cmount, NULL), 0);

  const char *many_path = "a/a/a/a/a/a/a/a/a/a/a/a/a/a/a/a/a/a/a/a/a/a/a/a/a/a/a/a/a/a/a/a/a/a/a/a/a/a/a/a/a/a";
  ASSERT_EQ(ceph_mkdirs(cmount, many_path, 0755), 0);

  int i = 0;

  for(; i < 39; ++i) {
    ASSERT_EQ(ceph_chdir(cmount, "a"), 0);

    struct ceph_dir_result *dirp;
    ASSERT_EQ(ceph_opendir(cmount, "a", &dirp), 0);
    struct dirent *dent = ceph_readdir(cmount, dirp);
    ASSERT_TRUE(dent != NULL);
    ASSERT_STREQ(dent->d_name, ".");
    dent = ceph_readdir(cmount, dirp);
    ASSERT_TRUE(dent != NULL);
    ASSERT_STREQ(dent->d_name, "..");
    dent = ceph_readdir(cmount, dirp);
    ASSERT_TRUE(dent != NULL);
    ASSERT_STREQ(dent->d_name, "a");
    ASSERT_EQ(ceph_closedir(cmount, dirp), 0);
  }

  ASSERT_STREQ(ceph_getcwd(cmount), "/a/a/a/a/a/a/a/a/a/a/a/a/a/a/a/a/a/a/a/a/a/a/a/a/a/a/a/a/a/a/a/a/a/a/a/a/a/a/a");

  ASSERT_EQ(ceph_chdir(cmount, "a/a/a"), 0);

  for(i = 0; i < 39; ++i) {
    ASSERT_EQ(ceph_chdir(cmount, ".."), 0);
    ASSERT_EQ(ceph_rmdir(cmount, "a"), 0);
  }

  ASSERT_EQ(ceph_chdir(cmount, "/"), 0);

  ASSERT_EQ(ceph_rmdir(cmount, "a/a/a"), 0);

  ceph_shutdown(cmount);
}

TEST(LibCephFS, Xattrs) {
  struct ceph_mount_info *cmount;
  ASSERT_EQ(ceph_create(&cmount, NULL), 0);
  ASSERT_EQ(ceph_conf_read_file(cmount, NULL), 0);
  ASSERT_EQ(ceph_mount(cmount, NULL), 0);

  char test_xattr_file[256];
  sprintf(test_xattr_file, "test_xattr_%d", getpid());
  int fd = ceph_open(cmount, test_xattr_file, O_CREAT, 0666);
  ASSERT_GT(fd, 0);

  char i = 'a';
  char xattrk[128];
  char xattrv[128];
  for(; i < 'a'+26; ++i) {
    sprintf(xattrk, "user.test_xattr_%c", i);
    int len = sprintf(xattrv, "testxattr%c", i);
    ASSERT_EQ(ceph_setxattr(cmount, test_xattr_file, xattrk, (void *) xattrv, len, XATTR_CREATE), 0);
  }

  char xattrlist[128*26];
  int len = ceph_listxattr(cmount, test_xattr_file, xattrlist, sizeof(xattrlist));
  char *p = xattrlist;
  char *n;
  i = 'a';
  while(len > 0) {
    sprintf(xattrk, "user.test_xattr_%c", i);
    ASSERT_STREQ(p, xattrk);

    char gxattrv[128];
    int alen = ceph_getxattr(cmount, test_xattr_file, p, (void *) gxattrv, 128);
    sprintf(xattrv, "testxattr%c", i);
    ASSERT_TRUE(!strncmp(xattrv, gxattrv, alen));

    n = index(p, '\0');
    n++;
    len -= (n - p);
    p = n;
    ++i;
  }

  i = 'a';
  for(i = 'a'; i < 'a'+26; ++i) {
    sprintf(xattrk, "user.test_xattr_%c", i);
    ASSERT_EQ(ceph_removexattr(cmount, test_xattr_file, xattrk), 0);
  }

  ceph_close(cmount, fd);
  ceph_shutdown(cmount);
}

TEST(LibCephFS, Lstat_slashdot) {
  struct ceph_mount_info *cmount;
  ASSERT_EQ(ceph_create(&cmount, NULL), 0);
  ASSERT_EQ(ceph_conf_read_file(cmount, NULL), 0);
  ASSERT_EQ(ceph_mount(cmount, NULL), 0);

  struct stat stbuf;
  ASSERT_EQ(ceph_lstat(cmount, "/.", &stbuf), 0);
  ASSERT_EQ(ceph_lstat(cmount, ".", &stbuf), 0);

  ceph_shutdown(cmount);
}

TEST(LibCephFS, Double_chmod) {

  struct ceph_mount_info *cmount;
  ASSERT_EQ(ceph_create(&cmount, NULL), 0);
  ASSERT_EQ(ceph_conf_read_file(cmount, NULL), 0);
  ASSERT_EQ(ceph_mount(cmount, NULL), 0);

  char test_file[256];
  sprintf(test_file, "test_perms_%d", getpid());

  int fd = ceph_open(cmount, test_file, O_CREAT|O_RDWR, 0666);
  ASSERT_GT(fd, 0);

  // write some stuff
  const char *bytes = "foobarbaz";
  ASSERT_EQ(ceph_write(cmount, fd, bytes, strlen(bytes), 0), (int)strlen(bytes));

  ceph_close(cmount, fd);

  // set perms to read but can't write
  ASSERT_EQ(ceph_chmod(cmount, test_file, 0400), 0);

  fd = ceph_open(cmount, test_file, O_RDWR, 0);
  ASSERT_EQ(fd, -EACCES);

  fd = ceph_open(cmount, test_file, O_RDONLY, 0);
  ASSERT_GT(fd, -1);

  char buf[100];
  int ret = ceph_read(cmount, fd, buf, 100, 0);
  ASSERT_EQ(ret, (int)strlen(bytes));
  buf[ret] = '\0';
  ASSERT_STREQ(buf, bytes);

  ASSERT_EQ(ceph_write(cmount, fd, bytes, strlen(bytes), 0), -EBADF);

  ceph_close(cmount, fd);

  // reset back to writeable
  ASSERT_EQ(ceph_chmod(cmount, test_file, 0600), 0);

  // ensure perms are correct
  struct stat stbuf;
  ASSERT_EQ(ceph_lstat(cmount, test_file, &stbuf), 0);
  ASSERT_EQ(stbuf.st_mode, 0100600U);

  fd = ceph_open(cmount, test_file, O_RDWR, 0);
  ASSERT_GT(fd, 0);

  ASSERT_EQ(ceph_write(cmount, fd, bytes, strlen(bytes), 0), (int)strlen(bytes));
  ceph_close(cmount, fd);

  ceph_shutdown(cmount);
}

TEST(LibCephFS, Fchmod) {
  struct ceph_mount_info *cmount;
  ASSERT_EQ(ceph_create(&cmount, NULL), 0);
  ASSERT_EQ(ceph_conf_read_file(cmount, NULL), 0);
  ASSERT_EQ(ceph_mount(cmount, NULL), 0);

  char test_file[256];
  sprintf(test_file, "test_perms_%d", getpid());

  int fd = ceph_open(cmount, test_file, O_CREAT|O_RDWR, 0666);
  ASSERT_GT(fd, 0);

  // write some stuff
  const char *bytes = "foobarbaz";
  ASSERT_EQ(ceph_write(cmount, fd, bytes, strlen(bytes), 0), (int)strlen(bytes));

  // set perms to read but can't write
  ASSERT_EQ(ceph_fchmod(cmount, fd, 0400), 0);

  char buf[100];
  int ret = ceph_read(cmount, fd, buf, 100, 0);
  ASSERT_EQ(ret, (int)strlen(bytes));
  buf[ret] = '\0';
  ASSERT_STREQ(buf, bytes);

  ASSERT_EQ(ceph_write(cmount, fd, bytes, strlen(bytes), 0), (int)strlen(bytes));

  ceph_close(cmount, fd);

  ASSERT_EQ(ceph_open(cmount, test_file, O_RDWR, 0), -EACCES);

  // reset back to writeable
  ASSERT_EQ(ceph_chmod(cmount, test_file, 0600), 0);

  fd = ceph_open(cmount, test_file, O_RDWR, 0);
  ASSERT_GT(fd, 0);

  ASSERT_EQ(ceph_write(cmount, fd, bytes, strlen(bytes), 0), (int)strlen(bytes));
  ceph_close(cmount, fd);

  ceph_shutdown(cmount);
}

TEST(LibCephFS, Fchown) {
  struct ceph_mount_info *cmount;
  ASSERT_EQ(ceph_create(&cmount, NULL), 0);
  ASSERT_EQ(ceph_conf_read_file(cmount, NULL), 0);
  ASSERT_EQ(ceph_mount(cmount, NULL), 0);

  char test_file[256];
  sprintf(test_file, "test_fchown_%d", getpid());

  int fd = ceph_open(cmount, test_file, O_CREAT|O_RDWR, 0666);
  ASSERT_GT(fd, 0);

  // set perms to readable and writeable only by owner
  ASSERT_EQ(ceph_fchmod(cmount, fd, 0600), 0);

  // change ownership to nobody -- we assume nobody exists and id is always 65534
  ASSERT_EQ(ceph_fchown(cmount, fd, 65534, 65534), 0);

  ceph_close(cmount, fd);

  fd = ceph_open(cmount, test_file, O_RDWR, 0);
  ASSERT_EQ(fd, -EACCES);
  ceph_shutdown(cmount);
}

TEST(LibCephFS, Symlinks) {
  struct ceph_mount_info *cmount;
  ASSERT_EQ(ceph_create(&cmount, NULL), 0);
  ASSERT_EQ(ceph_conf_read_file(cmount, NULL), 0);
  ASSERT_EQ(ceph_mount(cmount, NULL), 0);

  char test_file[256];
  sprintf(test_file, "test_symlinks_%d", getpid());

  int fd = ceph_open(cmount, test_file, O_CREAT|O_RDWR, 0666);
  ASSERT_GT(fd, 0);

  ceph_close(cmount, fd);

  char test_symlink[256];
  sprintf(test_symlink, "test_symlinks_sym_%d", getpid());

  ASSERT_EQ(ceph_symlink(cmount, test_file, test_symlink), 0);

  // stat the original file
  struct stat stbuf_orig;
  ASSERT_EQ(ceph_stat(cmount, test_file, &stbuf_orig), 0);
  // stat the symlink
  struct stat stbuf_symlink_orig;
  ASSERT_EQ(ceph_stat(cmount, test_symlink, &stbuf_symlink_orig), 0);
  // ensure the stat bufs are equal
  ASSERT_TRUE(!memcmp(&stbuf_orig, &stbuf_symlink_orig, sizeof(stbuf_orig)));

  sprintf(test_file, "/test_symlinks_abs_%d", getpid());

  fd = ceph_open(cmount, test_file, O_CREAT|O_RDWR, 0666);
  ASSERT_GT(fd, 0);

  ceph_close(cmount, fd);

  sprintf(test_symlink, "/test_symlinks_abs_sym_%d", getpid());

  ASSERT_EQ(ceph_symlink(cmount, test_file, test_symlink), 0);

  // stat the original file
  ASSERT_EQ(ceph_stat(cmount, test_file, &stbuf_orig), 0);
  // stat the symlink
  ASSERT_EQ(ceph_stat(cmount, test_symlink, &stbuf_symlink_orig), 0);
  // ensure the stat bufs are equal
  ASSERT_TRUE(!memcmp(&stbuf_orig, &stbuf_symlink_orig, sizeof(stbuf_orig)));

  // test lstat
  struct stat stbuf_symlink;
  ASSERT_EQ(ceph_lstat(cmount, test_symlink, &stbuf_symlink), 0);
  ASSERT_TRUE(S_ISLNK(stbuf_symlink.st_mode));

  ceph_shutdown(cmount);
}

TEST(LibCephFS, DirSyms) {
  struct ceph_mount_info *cmount;
  ASSERT_EQ(ceph_create(&cmount, NULL), 0);
  ASSERT_EQ(ceph_conf_read_file(cmount, NULL), 0);
  ASSERT_EQ(ceph_mount(cmount, NULL), 0);

  char test_dir1[256];
  sprintf(test_dir1, "dir1_symlinks_%d", getpid());

  ASSERT_EQ(ceph_mkdir(cmount, test_dir1, 0700), 0);

  char test_symdir[256];
  sprintf(test_symdir, "symdir_symlinks_%d", getpid());

  ASSERT_EQ(ceph_symlink(cmount, test_dir1, test_symdir), 0);

  char test_file[256];
  sprintf(test_file, "/symdir_symlinks_%d/test_symdir_file", getpid());
  int fd = ceph_open(cmount, test_file, O_CREAT|O_RDWR, 0600);
  ASSERT_GT(fd, 0);
  ceph_close(cmount, fd);

  struct stat stbuf;
  ASSERT_EQ(ceph_lstat(cmount, test_file, &stbuf), 0);

  // ensure that its a file not a directory we get back
  ASSERT_TRUE(S_ISREG(stbuf.st_mode));

  ceph_shutdown(cmount);
}

TEST(LibCephFS, LoopSyms) {
  struct ceph_mount_info *cmount;
  ASSERT_EQ(ceph_create(&cmount, NULL), 0);
  ASSERT_EQ(ceph_conf_read_file(cmount, NULL), 0);
  ASSERT_EQ(ceph_mount(cmount, NULL), 0);

  char test_dir1[256];
  sprintf(test_dir1, "dir1_loopsym_%d", getpid());

  ASSERT_EQ(ceph_mkdir(cmount, test_dir1, 0700), 0);

  char test_dir2[256];
  sprintf(test_dir2, "/dir1_loopsym_%d/loop_dir", getpid());

  ASSERT_EQ(ceph_mkdir(cmount, test_dir2, 0700), 0);

  char test_symdir[256];
  sprintf(test_symdir, "/dir1_loopsym_%d/loop_dir/symdir", getpid());

  ASSERT_EQ(ceph_symlink(cmount, test_dir2, test_symdir), 0);

  char test_file[256];
  sprintf(test_file, "/dir1_loopsym_%d/loop_dir/symdir/test_loopsym_file", getpid());
  int fd = ceph_open(cmount, test_file, O_CREAT|O_RDWR, 0600);
  ASSERT_EQ(fd, -ELOOP);

  ceph_shutdown(cmount);
}

TEST(LibCephFS, Hardlink_no_original) {

  int mypid = getpid();

  struct ceph_mount_info *cmount;
  ASSERT_EQ(ceph_create(&cmount, NULL), 0);
  ASSERT_EQ(ceph_conf_read_file(cmount, NULL), 0);
  ASSERT_EQ(ceph_mount(cmount, NULL), 0);

  char dir[256];
  sprintf(dir, "/test_rmdirfail%d", mypid);
  ASSERT_EQ(ceph_mkdir(cmount, dir, 0777), 0);

  ASSERT_EQ(ceph_chdir(cmount, dir), 0);

  int fd = ceph_open(cmount, "f1", O_CREAT, 0644);
  ASSERT_GT(fd, 0);

  ceph_close(cmount, fd);

  // create hard link
  ASSERT_EQ(ceph_link(cmount, "f1", "hardl1"), 0);

  // remove file link points to
  ASSERT_EQ(ceph_unlink(cmount, "f1"), 0);

  ceph_shutdown(cmount);

  // now cleanup
  ASSERT_EQ(ceph_create(&cmount, NULL), 0);
  ASSERT_EQ(ceph_conf_read_file(cmount, NULL), 0);
  ASSERT_EQ(ceph_mount(cmount, NULL), 0);
  ASSERT_EQ(ceph_chdir(cmount, dir), 0);
  ASSERT_EQ(ceph_unlink(cmount, "hardl1"), 0);
  ASSERT_EQ(ceph_rmdir(cmount, dir), 0);

  ceph_shutdown(cmount);
}
<<<<<<< HEAD

TEST(LibCephFS, BadFileDesc) {
  struct ceph_mount_info *cmount;
  ASSERT_EQ(ceph_create(&cmount, NULL), 0);
  ASSERT_EQ(ceph_conf_read_file(cmount, NULL), 0);
  ASSERT_EQ(ceph_mount(cmount, NULL), 0);

  ASSERT_EQ(ceph_fchmod(cmount, -1, 0655), -EBADF);
  ASSERT_EQ(ceph_close(cmount, -1), -EBADF);
  ASSERT_EQ(ceph_lseek(cmount, -1, 0, SEEK_SET), -EBADF);

  char buf[0];
  ASSERT_EQ(ceph_read(cmount, -1, buf, 0, 0), -EBADF);
  ASSERT_EQ(ceph_write(cmount, -1, buf, 0, 0), -EBADF);

  ASSERT_EQ(ceph_ftruncate(cmount, -1, 0), -EBADF);
  ASSERT_EQ(ceph_fsync(cmount, -1, 0), -EBADF);

  struct stat stat;
  ASSERT_EQ(ceph_fstat(cmount, -1, &stat), -EBADF);

  struct sockaddr_storage addr;
  ASSERT_EQ(ceph_get_file_stripe_address(cmount, -1, 0, &addr, 1), -EBADF);

  ASSERT_EQ(ceph_get_file_stripe_unit(cmount, -1), -EBADF);
  ASSERT_EQ(ceph_get_file_pool(cmount, -1), -EBADF);
  ASSERT_EQ(ceph_get_file_replication(cmount, -1), -EBADF);
}
=======
>>>>>>> 0f7dadac
<|MERGE_RESOLUTION|>--- conflicted
+++ resolved
@@ -693,7 +693,6 @@
 
   ceph_shutdown(cmount);
 }
-<<<<<<< HEAD
 
 TEST(LibCephFS, BadFileDesc) {
   struct ceph_mount_info *cmount;
@@ -721,6 +720,4 @@
   ASSERT_EQ(ceph_get_file_stripe_unit(cmount, -1), -EBADF);
   ASSERT_EQ(ceph_get_file_pool(cmount, -1), -EBADF);
   ASSERT_EQ(ceph_get_file_replication(cmount, -1), -EBADF);
-}
-=======
->>>>>>> 0f7dadac
+}