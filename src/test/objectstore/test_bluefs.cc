// -*- mode:C++; tab-width:8; c-basic-offset:2; indent-tabs-mode:t -*-
// vim: ts=8 sw=2 smarttab

#include <stdio.h>
#include <string.h>
#include <iostream>
#include <time.h>
#include <fcntl.h>
#include <unistd.h>
#include <random>
#include <thread>
#include <stack>
#include <gtest/gtest.h>
#include "global/global_init.h"
#include "common/ceph_argparse.h"
#include "include/stringify.h"
#include "include/scope_guard.h"
#include "common/errno.h"

#include "os/bluestore/Allocator.h"
#include "os/bluestore/bluestore_common.h"
#include "os/bluestore/BlueFS.h"

using namespace std;

std::unique_ptr<char[]> gen_buffer(uint64_t size)
{
    std::unique_ptr<char[]> buffer = std::make_unique<char[]>(size);
    std::independent_bits_engine<std::default_random_engine, CHAR_BIT, unsigned char> e;
    std::generate(buffer.get(), buffer.get()+size, std::ref(e));
    return buffer;
}

class TempBdev {
public:
  TempBdev(uint64_t size)
    : path{get_temp_bdev(size)}
  {}
  ~TempBdev() {
    rm_temp_bdev(path);
  }
  const std::string path;
private:
  static string get_temp_bdev(uint64_t size)
  {
    static int n = 0;
    string fn = "ceph_test_bluefs.tmp.block." + stringify(getpid())
      + "." + stringify(++n);
    int fd = ::open(fn.c_str(), O_CREAT|O_RDWR|O_TRUNC, 0644);
    ceph_assert(fd >= 0);
    int r = ::ftruncate(fd, size);
    ceph_assert(r >= 0);
    ::close(fd);
    return fn;
  }
  static void rm_temp_bdev(string f)
  {
    ::unlink(f.c_str());
  }
};

class ConfSaver {
  std::stack<std::pair<std::string, std::string>> saved_settings;
  ConfigProxy& conf;
public:
  ConfSaver(ConfigProxy& conf) : conf(conf) {
    conf._clear_safe_to_start_threads();
  };
  ~ConfSaver() {
    conf._clear_safe_to_start_threads();
    while(saved_settings.size() > 0) {
      auto& e = saved_settings.top();
      conf.set_val_or_die(e.first, e.second);
      saved_settings.pop();
    }
    conf.set_safe_to_start_threads();
    conf.apply_changes(nullptr);
  }
  void SetVal(const char* key, const char* val) {
    std::string skey(key);
    std::string prev_val;
    conf.get_val(skey, &prev_val);
    conf.set_val_or_die(skey, val);
    saved_settings.emplace(skey, prev_val);
  }
  void ApplyChanges() {
    conf.set_safe_to_start_threads();
    conf.apply_changes(nullptr);
  }
};

TEST(BlueFS, mkfs) {
  uint64_t size = 1048576 * 128;
  TempBdev bdev{size};
  uuid_d fsid;
  BlueFS fs(g_ceph_context);
  ASSERT_EQ(0, fs.add_block_device(BlueFS::BDEV_DB, bdev.path, false));
  ASSERT_EQ(0, fs.mkfs(fsid, { BlueFS::BDEV_DB, false, false }));
}

TEST(BlueFS, mkfs_mount) {
  uint64_t size = 1048576 * 128;
  TempBdev bdev{size};
  BlueFS fs(g_ceph_context);
  ASSERT_EQ(0, fs.add_block_device(BlueFS::BDEV_DB, bdev.path, false));
  uuid_d fsid;
  ASSERT_EQ(0, fs.mkfs(fsid, { BlueFS::BDEV_DB, false, false }));
  ASSERT_EQ(0, fs.mount());
  ASSERT_EQ(0, fs.maybe_verify_layout({ BlueFS::BDEV_DB, false, false }));
  ASSERT_EQ(fs.get_total(BlueFS::BDEV_DB), size - DB_SUPER_RESERVED);
  ASSERT_LT(fs.get_free(BlueFS::BDEV_DB), size - DB_SUPER_RESERVED);
  fs.umount();
}

TEST(BlueFS, write_read) {
  uint64_t size = 1048576 * 128;
  TempBdev bdev{size};
  BlueFS fs(g_ceph_context);
  ASSERT_EQ(0, fs.add_block_device(BlueFS::BDEV_DB, bdev.path, false));
  uuid_d fsid;
  ASSERT_EQ(0, fs.mkfs(fsid, { BlueFS::BDEV_DB, false, false }));
  ASSERT_EQ(0, fs.mount());
  ASSERT_EQ(0, fs.maybe_verify_layout({ BlueFS::BDEV_DB, false, false }));
  {
    BlueFS::FileWriter *h;
    ASSERT_EQ(0, fs.mkdir("dir"));
    ASSERT_EQ(0, fs.open_for_write("dir", "file", &h, false));
    h->append("foo", 3);
    h->append("bar", 3);
    h->append("baz", 3);
    fs.fsync(h);
    fs.close_writer(h);
  }
  {
    BlueFS::FileReader *h;
    ASSERT_EQ(0, fs.open_for_read("dir", "file", &h));
    bufferlist bl;
    ASSERT_EQ(9, fs.read(h, 0, 1024, &bl, NULL));
    ASSERT_EQ(0, strncmp("foobarbaz", bl.c_str(), 9));
    delete h;
  }
  fs.umount();
}

TEST(BlueFS, small_appends) {
  uint64_t size = 1048576 * 128;
  TempBdev bdev{size};
  BlueFS fs(g_ceph_context);
  ASSERT_EQ(0, fs.add_block_device(BlueFS::BDEV_DB, bdev.path, false));
  uuid_d fsid;
  ASSERT_EQ(0, fs.mkfs(fsid, { BlueFS::BDEV_DB, false, false }));
  ASSERT_EQ(0, fs.mount());
  ASSERT_EQ(0, fs.maybe_verify_layout({ BlueFS::BDEV_DB, false, false }));
  {
    BlueFS::FileWriter *h;
    ASSERT_EQ(0, fs.mkdir("dir"));
    ASSERT_EQ(0, fs.open_for_write("dir", "file", &h, false));
    for (unsigned i = 0; i < 10000; ++i) {
      h->append("abcdeabcdeabcdeabcdeabcdeabc", 23);
    }
    fs.fsync(h);
    fs.close_writer(h);
  }
  {
    BlueFS::FileWriter *h;
    ASSERT_EQ(0, fs.open_for_write("dir", "file_sync", &h, false));
    for (unsigned i = 0; i < 1000; ++i) {
      h->append("abcdeabcdeabcdeabcdeabcdeabc", 23);
      ASSERT_EQ(0, fs.fsync(h));
    }
    fs.close_writer(h);
  }
  fs.umount();
}

TEST(BlueFS, very_large_write) {
  // we'll write a ~5G file, so allocate more than that for the whole fs
  uint64_t size = 1048576 * 1024 * 6ull;
  TempBdev bdev{size};
  BlueFS fs(g_ceph_context);

  bool old = g_ceph_context->_conf.get_val<bool>("bluefs_buffered_io");
  g_ceph_context->_conf.set_val("bluefs_buffered_io", "false");
  uint64_t total_written = 0;

  ASSERT_EQ(0, fs.add_block_device(BlueFS::BDEV_DB, bdev.path, false));
  uuid_d fsid;
  ASSERT_EQ(0, fs.mkfs(fsid, { BlueFS::BDEV_DB, false, false }));
  ASSERT_EQ(0, fs.mount());
  ASSERT_EQ(0, fs.maybe_verify_layout({ BlueFS::BDEV_DB, false, false }));
  char buf[1048571]; // this is biggish, but intentionally not evenly aligned
  for (unsigned i = 0; i < sizeof(buf); ++i) {
    buf[i] = i;
  }
  {
    BlueFS::FileWriter *h;
    ASSERT_EQ(0, fs.mkdir("dir"));
    ASSERT_EQ(0, fs.open_for_write("dir", "bigfile", &h, false));
    for (unsigned i = 0; i < 3*1024*1048576ull / sizeof(buf); ++i) {
      h->append(buf, sizeof(buf));
      total_written += sizeof(buf);
    }
    fs.fsync(h);
    for (unsigned i = 0; i < 2*1024*1048576ull / sizeof(buf); ++i) {
      h->append(buf, sizeof(buf));
      total_written += sizeof(buf);
    }
    fs.fsync(h);
    fs.close_writer(h);
  }
  {
    BlueFS::FileReader *h;
    ASSERT_EQ(0, fs.open_for_read("dir", "bigfile", &h));
    bufferlist bl;
    ASSERT_EQ(h->file->fnode.size, total_written);
    for (unsigned i = 0; i < 3*1024*1048576ull / sizeof(buf); ++i) {
      bl.clear();
      fs.read(h, i * sizeof(buf), sizeof(buf), &bl, NULL);
      int r = memcmp(buf, bl.c_str(), sizeof(buf));
      if (r) {
	cerr << "read got mismatch at offset " << i*sizeof(buf) << " r " << r
	     << std::endl;
      }
      ASSERT_EQ(0, r);
    }
    for (unsigned i = 0; i < 2*1024*1048576ull / sizeof(buf); ++i) {
      bl.clear();
      fs.read(h, i * sizeof(buf), sizeof(buf), &bl, NULL);
      int r = memcmp(buf, bl.c_str(), sizeof(buf));
      if (r) {
	cerr << "read got mismatch at offset " << i*sizeof(buf) << " r " << r
	     << std::endl;
      }
      ASSERT_EQ(0, r);
    }
    delete h;
    ASSERT_EQ(0, fs.open_for_read("dir", "bigfile", &h));
    ASSERT_EQ(h->file->fnode.size, total_written);
    auto huge_buf = std::make_unique<char[]>(h->file->fnode.size);
    auto l = h->file->fnode.size;
    int64_t r = fs.read(h, 0, l, NULL, huge_buf.get());
    ASSERT_EQ(r, l);
    delete h;
  }
  fs.umount();

  g_ceph_context->_conf.set_val("bluefs_buffered_io", stringify((int)old));
}

TEST(BlueFS, very_large_write2) {
  // we'll write a ~5G file, so allocate more than that for the whole fs
  uint64_t size_full = 1048576 * 1024 * 6ull;
  uint64_t size = 1048576 * 1024 * 5ull;
  TempBdev bdev{ size_full };
  BlueFS fs(g_ceph_context);

  bool old = g_ceph_context->_conf.get_val<bool>("bluefs_buffered_io");
  g_ceph_context->_conf.set_val("bluefs_buffered_io", "false");
  uint64_t total_written = 0;

  ASSERT_EQ(0, fs.add_block_device(BlueFS::BDEV_DB, bdev.path, false));
  uuid_d fsid;
  ASSERT_EQ(0, fs.mkfs(fsid, { BlueFS::BDEV_DB, false, false }));
  ASSERT_EQ(0, fs.mount());
  ASSERT_EQ(0, fs.maybe_verify_layout({ BlueFS::BDEV_DB, false, false }));

  char fill_arr[1 << 20]; // 1M
  for (size_t i = 0; i < sizeof(fill_arr); ++i) {
    fill_arr[i] = (char)i;
  }
  std::unique_ptr<char[]> buf;
  buf.reset(new char[size]);
  for (size_t i = 0; i < size; i += sizeof(fill_arr)) {
    memcpy(buf.get() + i, fill_arr, sizeof(fill_arr));
  }
  {
    BlueFS::FileWriter* h;
    ASSERT_EQ(0, fs.mkdir("dir"));
    ASSERT_EQ(0, fs.open_for_write("dir", "bigfile", &h, false));
    fs.append_try_flush(h, buf.get(), size);
    total_written = size;
    fs.fsync(h);
    fs.close_writer(h);
  }
  memset(buf.get(), 0, size);
  {
    BlueFS::FileReader* h;
    ASSERT_EQ(0, fs.open_for_read("dir", "bigfile", &h));
    ASSERT_EQ(h->file->fnode.size, total_written);
    auto l = h->file->fnode.size;
    int64_t r = fs.read(h, 0, l, NULL, buf.get());
    ASSERT_EQ(r, l);
    for (size_t i = 0; i < size; i += sizeof(fill_arr)) {
      ceph_assert(memcmp(buf.get() + i, fill_arr, sizeof(fill_arr)) == 0);
    }
    delete h;
  }
  fs.umount();

  g_ceph_context->_conf.set_val("bluefs_buffered_io", stringify((int)old));
}

#define ALLOC_SIZE 4096

void write_data(BlueFS &fs, uint64_t rationed_bytes)
{
    int j=0, r=0;
    uint64_t written_bytes = 0;
    rationed_bytes -= ALLOC_SIZE;
    stringstream ss;
    string dir = "dir.";
    ss << std::this_thread::get_id();
    dir.append(ss.str());
    dir.append(".");
    dir.append(to_string(j));
    ASSERT_EQ(0, fs.mkdir(dir));
    while (1) {
      string file = "file.";
      file.append(to_string(j));
      BlueFS::FileWriter *h;
      ASSERT_EQ(0, fs.open_for_write(dir, file, &h, false));
      ASSERT_NE(nullptr, h);
      auto sg = make_scope_guard([&fs, h] { fs.close_writer(h); });
      bufferlist bl;
      std::unique_ptr<char[]> buf = gen_buffer(ALLOC_SIZE);
      bufferptr bp = buffer::claim_char(ALLOC_SIZE, buf.get());
      bl.push_back(bp);
      h->append(bl.c_str(), bl.length());
      r = fs.fsync(h);
      if (r < 0) {
         break;
      }
      written_bytes += g_conf()->bluefs_alloc_size;
      j++;
      if ((rationed_bytes - written_bytes) <= g_conf()->bluefs_alloc_size) {
        break;
      }
    }
}

void create_single_file(BlueFS &fs)
{
    BlueFS::FileWriter *h;
    stringstream ss;
    string dir = "dir.test";
    ASSERT_EQ(0, fs.mkdir(dir));
    string file = "testfile";
    ASSERT_EQ(0, fs.open_for_write(dir, file, &h, false));
    bufferlist bl;
    std::unique_ptr<char[]> buf = gen_buffer(ALLOC_SIZE);
    bufferptr bp = buffer::claim_char(ALLOC_SIZE, buf.get());
    bl.push_back(bp);
    h->append(bl.c_str(), bl.length());
    fs.fsync(h);
    fs.close_writer(h);
}

void write_single_file(BlueFS &fs, uint64_t rationed_bytes)
{
    stringstream ss;
    const string dir = "dir.test";
    const string file = "testfile";
    uint64_t written_bytes = 0;
    rationed_bytes -= ALLOC_SIZE;
    while (1) {
      BlueFS::FileWriter *h;
      ASSERT_EQ(0, fs.open_for_write(dir, file, &h, false));
      ASSERT_NE(nullptr, h);
      auto sg = make_scope_guard([&fs, h] { fs.close_writer(h); });
      bufferlist bl;
      std::unique_ptr<char[]> buf = gen_buffer(ALLOC_SIZE);
      bufferptr bp = buffer::claim_char(ALLOC_SIZE, buf.get());
      bl.push_back(bp);
      h->append(bl.c_str(), bl.length());
      int r = fs.fsync(h);
      if (r < 0) {
         break;
      }
      written_bytes += g_conf()->bluefs_alloc_size;
      if ((rationed_bytes - written_bytes) <= g_conf()->bluefs_alloc_size) {
        break;
      }
    }
}

bool writes_done = false;

void sync_fs(BlueFS &fs)
{
    while (1) {
      if (writes_done == true)
        break;
      fs.sync_metadata(false);
      sleep(1);
    }
}


void do_join(std::thread& t)
{
    t.join();
}

void join_all(std::vector<std::thread>& v)
{
    std::for_each(v.begin(),v.end(),do_join);
}

#define NUM_WRITERS 3
#define NUM_SYNC_THREADS 1

#define NUM_SINGLE_FILE_WRITERS 1
#define NUM_MULTIPLE_FILE_WRITERS 2

TEST(BlueFS, test_flush_1) {
  uint64_t size = 1048576 * 128;
  TempBdev bdev{size};
  g_ceph_context->_conf.set_val(
    "bluefs_alloc_size",
    "65536");
  g_ceph_context->_conf.apply_changes(nullptr);

  BlueFS fs(g_ceph_context);
  ASSERT_EQ(0, fs.add_block_device(BlueFS::BDEV_DB, bdev.path, false));
  uuid_d fsid;
  ASSERT_EQ(0, fs.mkfs(fsid, { BlueFS::BDEV_DB, false, false }));
  ASSERT_EQ(0, fs.mount());
  ASSERT_EQ(0, fs.maybe_verify_layout({ BlueFS::BDEV_DB, false, false }));
  {
    std::vector<std::thread> write_thread_multiple;
    uint64_t effective_size = size - (32 * 1048576); // leaving the last 32 MB for log compaction
    uint64_t per_thread_bytes = (effective_size/(NUM_MULTIPLE_FILE_WRITERS + NUM_SINGLE_FILE_WRITERS));
    for (int i=0; i<NUM_MULTIPLE_FILE_WRITERS ; i++) {
      write_thread_multiple.push_back(std::thread(write_data, std::ref(fs), per_thread_bytes));
    }

    create_single_file(fs);
    std::vector<std::thread> write_thread_single;
    for (int i=0; i<NUM_SINGLE_FILE_WRITERS; i++) {
      write_thread_single.push_back(std::thread(write_single_file, std::ref(fs), per_thread_bytes));
    }

    join_all(write_thread_single);
    join_all(write_thread_multiple);
  }
  fs.umount();
}

TEST(BlueFS, test_flush_2) {
  uint64_t size = 1048576 * 256;
  TempBdev bdev{size};
  g_ceph_context->_conf.set_val(
    "bluefs_alloc_size",
    "65536");
  g_ceph_context->_conf.apply_changes(nullptr);

  BlueFS fs(g_ceph_context);
  ASSERT_EQ(0, fs.add_block_device(BlueFS::BDEV_DB, bdev.path, false));
  uuid_d fsid;
  ASSERT_EQ(0, fs.mkfs(fsid, { BlueFS::BDEV_DB, false, false }));
  ASSERT_EQ(0, fs.mount());
  ASSERT_EQ(0, fs.maybe_verify_layout({ BlueFS::BDEV_DB, false, false }));
  {
    uint64_t effective_size = size - (128 * 1048576); // leaving the last 32 MB for log compaction
    uint64_t per_thread_bytes = (effective_size/(NUM_WRITERS));
    std::vector<std::thread> write_thread_multiple;
    for (int i=0; i<NUM_WRITERS; i++) {
      write_thread_multiple.push_back(std::thread(write_data, std::ref(fs), per_thread_bytes));
    }

    join_all(write_thread_multiple);
  }
  fs.umount();
}

TEST(BlueFS, test_flush_3) {
  uint64_t size = 1048576 * 256;
  TempBdev bdev{size};
  g_ceph_context->_conf.set_val(
    "bluefs_alloc_size",
    "65536");
  g_ceph_context->_conf.apply_changes(nullptr);

  BlueFS fs(g_ceph_context);
  ASSERT_EQ(0, fs.add_block_device(BlueFS::BDEV_DB, bdev.path, false));
  uuid_d fsid;
  ASSERT_EQ(0, fs.mkfs(fsid, { BlueFS::BDEV_DB, false, false }));
  ASSERT_EQ(0, fs.mount());
  ASSERT_EQ(0, fs.maybe_verify_layout({ BlueFS::BDEV_DB, false, false }));
  {
    std::vector<std::thread> write_threads;
    uint64_t effective_size = size - (64 * 1048576); // leaving the last 11 MB for log compaction
    uint64_t per_thread_bytes = (effective_size/(NUM_WRITERS));
    for (int i=0; i<NUM_WRITERS; i++) {
      write_threads.push_back(std::thread(write_data, std::ref(fs), per_thread_bytes));
    }

    std::vector<std::thread> sync_threads;
    for (int i=0; i<NUM_SYNC_THREADS; i++) {
      sync_threads.push_back(std::thread(sync_fs, std::ref(fs)));
    }

    join_all(write_threads);
    writes_done = true;
    join_all(sync_threads);
  }
  fs.umount();
}

TEST(BlueFS, test_simple_compaction_sync) {
  g_ceph_context->_conf.set_val(
    "bluefs_compact_log_sync",
    "true");
  uint64_t size = 1048576 * 128;
  TempBdev bdev{size};

  BlueFS fs(g_ceph_context);
  ASSERT_EQ(0, fs.add_block_device(BlueFS::BDEV_DB, bdev.path, false));
  uuid_d fsid;
  ASSERT_EQ(0, fs.mkfs(fsid, { BlueFS::BDEV_DB, false, false }));
  ASSERT_EQ(0, fs.mount());
  ASSERT_EQ(0, fs.maybe_verify_layout({ BlueFS::BDEV_DB, false, false }));
  {
    for (int i=0; i<10; i++) {
       string dir = "dir.";
       dir.append(to_string(i));
       ASSERT_EQ(0, fs.mkdir(dir));
       for (int j=0; j<10; j++) {
          string file = "file.";
	  file.append(to_string(j));
          BlueFS::FileWriter *h;
          ASSERT_EQ(0, fs.open_for_write(dir, file, &h, false));
          ASSERT_NE(nullptr, h);
          auto sg = make_scope_guard([&fs, h] { fs.close_writer(h); });
          bufferlist bl;
          std::unique_ptr<char[]> buf = gen_buffer(4096);
	  bufferptr bp = buffer::claim_char(4096, buf.get());
	  bl.push_back(bp);
          h->append(bl.c_str(), bl.length());
          fs.fsync(h);
       }
    }
  }
  {
    for (int i=0; i<10; i+=2) {
       string dir = "dir.";
       dir.append(to_string(i));
       for (int j=0; j<10; j++) {
          string file = "file.";
	  file.append(to_string(j));
          fs.unlink(dir, file);
	  fs.sync_metadata(false);
       }
       ASSERT_EQ(0, fs.rmdir(dir));
       fs.sync_metadata(false);
    }
  }
  fs.compact_log();
  fs.umount();
}

TEST(BlueFS, test_simple_compaction_async) {
  g_ceph_context->_conf.set_val(
    "bluefs_compact_log_sync",
    "false");
  uint64_t size = 1048576 * 128;
  TempBdev bdev{size};

  BlueFS fs(g_ceph_context);
  ASSERT_EQ(0, fs.add_block_device(BlueFS::BDEV_DB, bdev.path, false));
  uuid_d fsid;
  ASSERT_EQ(0, fs.mkfs(fsid, { BlueFS::BDEV_DB, false, false }));
  ASSERT_EQ(0, fs.mount());
  ASSERT_EQ(0, fs.maybe_verify_layout({ BlueFS::BDEV_DB, false, false }));
  {
    for (int i=0; i<10; i++) {
       string dir = "dir.";
       dir.append(to_string(i));
       ASSERT_EQ(0, fs.mkdir(dir));
       for (int j=0; j<10; j++) {
          string file = "file.";
	  file.append(to_string(j));
          BlueFS::FileWriter *h;
          ASSERT_EQ(0, fs.open_for_write(dir, file, &h, false));
          ASSERT_NE(nullptr, h);
          auto sg = make_scope_guard([&fs, h] { fs.close_writer(h); });
          bufferlist bl;
          std::unique_ptr<char[]> buf = gen_buffer(4096);
	  bufferptr bp = buffer::claim_char(4096, buf.get());
	  bl.push_back(bp);
          h->append(bl.c_str(), bl.length());
          fs.fsync(h);
       }
    }
  }
  {
    for (int i=0; i<10; i+=2) {
       string dir = "dir.";
       dir.append(to_string(i));
       for (int j=0; j<10; j++) {
          string file = "file.";
	  file.append(to_string(j));
          fs.unlink(dir, file);
	  fs.sync_metadata(false);
       }
       ASSERT_EQ(0, fs.rmdir(dir));
       fs.sync_metadata(false);
    }
  }
  fs.compact_log();
  fs.umount();
}

TEST(BlueFS, test_compaction_sync) {
  uint64_t size = 1048576 * 128;
  TempBdev bdev{size};
  g_ceph_context->_conf.set_val(
    "bluefs_alloc_size",
    "65536");
  g_ceph_context->_conf.set_val(
    "bluefs_compact_log_sync",
    "true");
  const char* canary_dir = "dir.after_compact_test";
  const char* canary_file = "file.after_compact_test";
  const char* canary_data = "some random data";

  BlueFS fs(g_ceph_context);
  ASSERT_EQ(0, fs.add_block_device(BlueFS::BDEV_DB, bdev.path, false));
  uuid_d fsid;
  ASSERT_EQ(0, fs.mkfs(fsid, { BlueFS::BDEV_DB, false, false }));
  ASSERT_EQ(0, fs.mount());
  ASSERT_EQ(0, fs.maybe_verify_layout({ BlueFS::BDEV_DB, false, false }));
  {
    std::vector<std::thread> write_threads;
    uint64_t effective_size = size - (32 * 1048576); // leaving the last 32 MB for log compaction
    uint64_t per_thread_bytes = (effective_size/(NUM_WRITERS));
    for (int i=0; i<NUM_WRITERS; i++) {
      write_threads.push_back(std::thread(write_data, std::ref(fs), per_thread_bytes));
    }

    std::vector<std::thread> sync_threads;
    for (int i=0; i<NUM_SYNC_THREADS; i++) {
      sync_threads.push_back(std::thread(sync_fs, std::ref(fs)));
    }

    join_all(write_threads);
    writes_done = true;
    join_all(sync_threads);
    fs.compact_log();

    {
      ASSERT_EQ(0, fs.mkdir(canary_dir));
      BlueFS::FileWriter *h;
      ASSERT_EQ(0, fs.open_for_write(canary_dir, canary_file, &h, false));
      ASSERT_NE(nullptr, h);
      auto sg = make_scope_guard([&fs, h] { fs.close_writer(h); });
      h->append(canary_data, strlen(canary_data));
      int r = fs.fsync(h);
      ASSERT_EQ(r, 0);
    }
  }
  fs.umount();

  fs.mount();
  {
    BlueFS::FileReader *h;
    ASSERT_EQ(0, fs.open_for_read(canary_dir, canary_file, &h));
    ASSERT_NE(nullptr, h);
    bufferlist bl;
    ASSERT_EQ(strlen(canary_data), fs.read(h, 0, 1024, &bl, NULL));
    std::cout << bl.c_str() << std::endl;
    ASSERT_EQ(0, strncmp(canary_data, bl.c_str(), strlen(canary_data)));
    delete h;
  }
  fs.umount();
}

TEST(BlueFS, test_compaction_async) {
  uint64_t size = 1048576 * 128;
  TempBdev bdev{size};
  g_ceph_context->_conf.set_val(
    "bluefs_alloc_size",
    "65536");
  g_ceph_context->_conf.set_val(
    "bluefs_compact_log_sync",
    "false");
  const char* canary_dir = "dir.after_compact_test";
  const char* canary_file = "file.after_compact_test";
  const char* canary_data = "some random data";

  BlueFS fs(g_ceph_context);
  ASSERT_EQ(0, fs.add_block_device(BlueFS::BDEV_DB, bdev.path, false));
  uuid_d fsid;
  ASSERT_EQ(0, fs.mkfs(fsid, { BlueFS::BDEV_DB, false, false }));
  ASSERT_EQ(0, fs.mount());
  ASSERT_EQ(0, fs.maybe_verify_layout({ BlueFS::BDEV_DB, false, false }));
  {
    std::vector<std::thread> write_threads;
    uint64_t effective_size = size - (32 * 1048576); // leaving the last 32 MB for log compaction
    uint64_t per_thread_bytes = (effective_size/(NUM_WRITERS));
    for (int i=0; i<NUM_WRITERS; i++) {
      write_threads.push_back(std::thread(write_data, std::ref(fs), per_thread_bytes));
    }

    std::vector<std::thread> sync_threads;
    for (int i=0; i<NUM_SYNC_THREADS; i++) {
      sync_threads.push_back(std::thread(sync_fs, std::ref(fs)));
    }

    join_all(write_threads);
    writes_done = true;
    join_all(sync_threads);
    fs.compact_log();

    {
      ASSERT_EQ(0, fs.mkdir(canary_dir));
      BlueFS::FileWriter *h;
      ASSERT_EQ(0, fs.open_for_write(canary_dir, canary_file, &h, false));
      ASSERT_NE(nullptr, h);
      auto sg = make_scope_guard([&fs, h] { fs.close_writer(h); });
      h->append(canary_data, strlen(canary_data));
      int r = fs.fsync(h);
      ASSERT_EQ(r, 0);
    }
  }
  fs.umount();

  fs.mount();
  {
    BlueFS::FileReader *h;
    ASSERT_EQ(0, fs.open_for_read(canary_dir, canary_file, &h));
    ASSERT_NE(nullptr, h);
    bufferlist bl;
    ASSERT_EQ(strlen(canary_data), fs.read(h, 0, 1024, &bl, NULL));
    std::cout << bl.c_str() << std::endl;
    ASSERT_EQ(0, strncmp(canary_data, bl.c_str(), strlen(canary_data)));
    delete h;
  }
  fs.umount();
}

TEST(BlueFS, test_replay) {
  uint64_t size = 1048576 * 128;
  TempBdev bdev{size};
  g_ceph_context->_conf.set_val(
    "bluefs_alloc_size",
    "65536");
  g_ceph_context->_conf.set_val(
    "bluefs_compact_log_sync",
    "false");

  BlueFS fs(g_ceph_context);
  ASSERT_EQ(0, fs.add_block_device(BlueFS::BDEV_DB, bdev.path, false));
  uuid_d fsid;
  ASSERT_EQ(0, fs.mkfs(fsid, { BlueFS::BDEV_DB, false, false }));
  ASSERT_EQ(0, fs.mount());
  ASSERT_EQ(0, fs.maybe_verify_layout({ BlueFS::BDEV_DB, false, false }));
  {
    std::vector<std::thread> write_threads;
    uint64_t effective_size = size - (32 * 1048576); // leaving the last 32 MB for log compaction
    uint64_t per_thread_bytes = (effective_size/(NUM_WRITERS));
    for (int i=0; i<NUM_WRITERS; i++) {
      write_threads.push_back(std::thread(write_data, std::ref(fs), per_thread_bytes));
    }

    std::vector<std::thread> sync_threads;
    for (int i=0; i<NUM_SYNC_THREADS; i++) {
      sync_threads.push_back(std::thread(sync_fs, std::ref(fs)));
    }

    join_all(write_threads);
    writes_done = true;
    join_all(sync_threads);
    fs.compact_log();
  }
  fs.umount();
  // remount and check log can replay safe?
  ASSERT_EQ(0, fs.mount());
  ASSERT_EQ(0, fs.maybe_verify_layout({ BlueFS::BDEV_DB, false, false }));
  fs.umount();
}

TEST(BlueFS, test_replay_growth) {
  uint64_t size = 1048576LL * (2 * 1024 + 128);
  TempBdev bdev{size};

  ConfSaver conf(g_ceph_context->_conf);
  conf.SetVal("bluefs_alloc_size", "4096");
  conf.SetVal("bluefs_shared_alloc_size", "4096");
  conf.SetVal("bluefs_compact_log_sync", "false");
  conf.SetVal("bluefs_min_log_runway", "32768");
  conf.SetVal("bluefs_max_log_runway", "65536");
  conf.SetVal("bluefs_allocator", "stupid");
  conf.SetVal("bluefs_sync_write", "true");
  conf.ApplyChanges();

  BlueFS fs(g_ceph_context);
  ASSERT_EQ(0, fs.add_block_device(BlueFS::BDEV_DB, bdev.path, false));
  uuid_d fsid;
  ASSERT_EQ(0, fs.mkfs(fsid, { BlueFS::BDEV_DB, false, false }));
  ASSERT_EQ(0, fs.mount());
  ASSERT_EQ(0, fs.maybe_verify_layout({ BlueFS::BDEV_DB, false, false }));
  ASSERT_EQ(0, fs.mkdir("dir"));

  char data[2000];
  BlueFS::FileWriter *h;
  ASSERT_EQ(0, fs.open_for_write("dir", "file", &h, false));
  for (size_t i = 0; i < 10000; i++) {
    h->append(data, 2000);
    fs.fsync(h);
  }
  fs.close_writer(h);
  fs.umount(true); //do not compact on exit!

  // remount and check log can replay safe?
  ASSERT_EQ(0, fs.mount());
  ASSERT_EQ(0, fs.maybe_verify_layout({ BlueFS::BDEV_DB, false, false }));
  fs.umount();
}

TEST(BlueFS, test_tracker_50965) {
  uint64_t size_wal = 1048576 * 64;
  TempBdev bdev_wal{size_wal};
  uint64_t size_db = 1048576 * 128;
  TempBdev bdev_db{size_db};
  uint64_t size_slow = 1048576 * 256;
  TempBdev bdev_slow{size_slow};

  ConfSaver conf(g_ceph_context->_conf);
  conf.SetVal("bluefs_min_flush_size", "65536");
  conf.ApplyChanges();

  BlueFS fs(g_ceph_context);
  ASSERT_EQ(0, fs.add_block_device(BlueFS::BDEV_WAL,  bdev_wal.path,  false));
  ASSERT_EQ(0, fs.add_block_device(BlueFS::BDEV_DB,   bdev_db.path,   false));
  ASSERT_EQ(0, fs.add_block_device(BlueFS::BDEV_SLOW, bdev_slow.path, false));
  uuid_d fsid;
  ASSERT_EQ(0, fs.mkfs(fsid, { BlueFS::BDEV_DB, true, true }));
  ASSERT_EQ(0, fs.mount());
  ASSERT_EQ(0, fs.maybe_verify_layout({ BlueFS::BDEV_DB, true, true }));

  string dir_slow = "dir.slow";
  ASSERT_EQ(0, fs.mkdir(dir_slow));
  string dir_db = "dir_db";
  ASSERT_EQ(0, fs.mkdir(dir_db));

  string file_slow = "file";
  BlueFS::FileWriter *h_slow;
  ASSERT_EQ(0, fs.open_for_write(dir_slow, file_slow, &h_slow, false));
  ASSERT_NE(nullptr, h_slow);

  string file_db = "file";
  BlueFS::FileWriter *h_db;
  ASSERT_EQ(0, fs.open_for_write(dir_db, file_db, &h_db, false));
  ASSERT_NE(nullptr, h_db);

  bufferlist bl1;
  std::unique_ptr<char[]> buf1 = gen_buffer(70000);
  bufferptr bp1 = buffer::claim_char(70000, buf1.get());
  bl1.push_back(bp1);
  h_slow->append(bl1.c_str(), bl1.length());
  fs.flush(h_slow);

  uint64_t h_slow_dirty_seq_1 = fs.debug_get_dirty_seq(h_slow);

  bufferlist bl2;
  std::unique_ptr<char[]> buf2 = gen_buffer(1000);
  bufferptr bp2 = buffer::claim_char(1000, buf2.get());
  bl2.push_back(bp2);
  h_db->append(bl2.c_str(), bl2.length());
  fs.fsync(h_db);

  uint64_t h_slow_dirty_seq_2 = fs.debug_get_dirty_seq(h_slow);
  bool h_slow_dev_dirty = fs.debug_get_is_dev_dirty(h_slow, BlueFS::BDEV_SLOW);

  //problem if allocations are stable in log but slow device is not flushed yet
  ASSERT_FALSE(h_slow_dirty_seq_1 != 0 &&
	       h_slow_dirty_seq_2 == 0 &&
	       h_slow_dev_dirty == true);

  fs.close_writer(h_slow);
  fs.close_writer(h_db);

  fs.umount();
}

TEST(BlueFS, test_truncate_stable_53129) {

  ConfSaver conf(g_ceph_context->_conf);
  conf.SetVal("bluefs_min_flush_size", "65536");
  conf.ApplyChanges();

  uint64_t size_wal = 1048576 * 64;
  TempBdev bdev_wal{size_wal};
  uint64_t size_db = 1048576 * 128;
  TempBdev bdev_db{size_db};
  uint64_t size_slow = 1048576 * 256;
  TempBdev bdev_slow{size_slow};

  BlueFS fs(g_ceph_context);
  ASSERT_EQ(0, fs.add_block_device(BlueFS::BDEV_WAL,  bdev_wal.path,  false));
  ASSERT_EQ(0, fs.add_block_device(BlueFS::BDEV_DB,   bdev_db.path,   false));
  ASSERT_EQ(0, fs.add_block_device(BlueFS::BDEV_SLOW, bdev_slow.path, false));
  uuid_d fsid;
  ASSERT_EQ(0, fs.mkfs(fsid, { BlueFS::BDEV_DB, true, true }));
  ASSERT_EQ(0, fs.mount());
  ASSERT_EQ(0, fs.maybe_verify_layout({ BlueFS::BDEV_DB, true, true }));

  string dir_slow = "dir.slow";
  ASSERT_EQ(0, fs.mkdir(dir_slow));
  string dir_db = "dir_db";
  ASSERT_EQ(0, fs.mkdir(dir_db));

  string file_slow = "file";
  BlueFS::FileWriter *h_slow;
  ASSERT_EQ(0, fs.open_for_write(dir_slow, file_slow, &h_slow, false));
  ASSERT_NE(nullptr, h_slow);

  string file_db = "file";
  BlueFS::FileWriter *h_db;
  ASSERT_EQ(0, fs.open_for_write(dir_db, file_db, &h_db, false));
  ASSERT_NE(nullptr, h_db);

  bufferlist bl1;
  std::unique_ptr<char[]> buf1 = gen_buffer(70000);
  bufferptr bp1 = buffer::claim_char(70000, buf1.get());
  bl1.push_back(bp1);
  // add 70000 bytes
  h_slow->append(bl1.c_str(), bl1.length());
  fs.flush(h_slow);
  // and truncate to 60000 bytes
  fs.truncate(h_slow, 60000);

  // write something to file on DB device
  bufferlist bl2;
  std::unique_ptr<char[]> buf2 = gen_buffer(1000);
  bufferptr bp2 = buffer::claim_char(1000, buf2.get());
  bl2.push_back(bp2);
  h_db->append(bl2.c_str(), bl2.length());
  // and force bluefs log to flush
  fs.fsync(h_db);

  // This is the actual test point.
  // We completed truncate, and we expect
  // - size to be 60000
  // - data to be stable on slow device
  // OR
  // - size = 0 or file does not exist
  // - dev_dirty is irrelevant
  bool h_slow_dev_dirty = fs.debug_get_is_dev_dirty(h_slow, BlueFS::BDEV_SLOW);
  // Imagine power goes down here.

  fs.close_writer(h_slow);
  fs.close_writer(h_db);

  fs.umount();

  ASSERT_EQ(0, fs.mount());
  ASSERT_EQ(0, fs.maybe_verify_layout({ BlueFS::BDEV_DB, true, true }));

  uint64_t size;
  utime_t mtime;
  ASSERT_EQ(0, fs.stat("dir.slow", "file", &size, &mtime));
  // check file size 60000
  ASSERT_EQ(size, 60000);
  // check that dev_dirty was false (data stable on media)
  ASSERT_EQ(h_slow_dev_dirty, false);

  fs.umount();
}

TEST(BlueFS, test_update_ino1_delta_after_replay) {
  uint64_t size = 1048576LL * (2 * 1024 + 128);
  TempBdev bdev{size};

  ConfSaver conf(g_ceph_context->_conf);
  conf.SetVal("bluefs_alloc_size", "4096");
  conf.SetVal("bluefs_shared_alloc_size", "4096");
  conf.SetVal("bluefs_compact_log_sync", "false");
  conf.SetVal("bluefs_min_log_runway", "32768");
  conf.SetVal("bluefs_max_log_runway", "65536");
  conf.SetVal("bluefs_allocator", "stupid");
  conf.ApplyChanges();

  BlueFS fs(g_ceph_context);
  ASSERT_EQ(0, fs.add_block_device(BlueFS::BDEV_DB, bdev.path, false));
  uuid_d fsid;
  ASSERT_EQ(0, fs.mkfs(fsid, { BlueFS::BDEV_DB, false, false }));
  ASSERT_EQ(0, fs.mount());
  ASSERT_EQ(0, fs.maybe_verify_layout({ BlueFS::BDEV_DB, false, false }));
  ASSERT_EQ(0, fs.mkdir("dir"));

  char data[2000];
  BlueFS::FileWriter *h;
  ASSERT_EQ(0, fs.open_for_write("dir", "file", &h, false));
  for (size_t i = 0; i < 100; i++) {
    h->append(data, 2000);
    fs.fsync(h);
  }
  fs.close_writer(h);
  fs.umount(true); //do not compact on exit!

  ASSERT_EQ(0, fs.mount());
  ASSERT_EQ(0, fs.open_for_write("dir", "file2", &h, false));
  for (size_t i = 0; i < 100; i++) {
    h->append(data, 2000);
    fs.fsync(h);
  }
  fs.close_writer(h);
  fs.umount();

  // remount and check log can replay safe?
  ASSERT_EQ(0, fs.mount());
  ASSERT_EQ(0, fs.maybe_verify_layout({ BlueFS::BDEV_DB, false, false }));
  fs.umount();
}

TEST(BlueFS, broken_unlink_fsync_seq) {
  uint64_t size = 1048576 * 128;
  TempBdev bdev{size};
  BlueFS fs(g_ceph_context);
  ASSERT_EQ(0, fs.add_block_device(BlueFS::BDEV_DB, bdev.path, false));
  uuid_d fsid;
  ASSERT_EQ(0, fs.mkfs(fsid, { BlueFS::BDEV_DB, false, false }));
  ASSERT_EQ(0, fs.mount());
  ASSERT_EQ(0, fs.maybe_verify_layout({ BlueFS::BDEV_DB, false, false }));
  {
    /*
    * This reproduces a weird file op sequence (unlink+fsync) that Octopus
    * RocksDB might issue to BlueFS when recycle_log_file_num setting is 0
    * See https://tracker.ceph.com/issues/55636 for more details
    *
    */
    char buf[1048571]; // this is biggish, but intentionally not evenly aligned
    for (unsigned i = 0; i < sizeof(buf); ++i) {
      buf[i] = i;
    }
    BlueFS::FileWriter *h;
    ASSERT_EQ(0, fs.mkdir("dir"));
    ASSERT_EQ(0, fs.open_for_write("dir", "file", &h, false));

    h->append(buf, sizeof(buf));
    fs.flush(h);
    h->append(buf, sizeof(buf));
    fs.unlink("dir", "file");
    fs.fsync(h);
    fs.close_writer(h);
  }
  fs.umount();

  // remount and check log can replay safe?
  ASSERT_EQ(0, fs.mount());
  ASSERT_EQ(0, fs.maybe_verify_layout({ BlueFS::BDEV_DB, false, false }));
  fs.umount();
}

TEST(BlueFS, truncate_fsync) {
  uint64_t bdev_size = 128 * 1048576;
  uint64_t block_size = 4096;
  TempBdev bdev{bdev_size};
  uuid_d fsid;
  const char* DIR_NAME="dir";
  const char* FILE_NAME="file1";

  size_t sizes[] = {3, 1024, 4096, 1024 * 4096};
  for (size_t i = 0; i < sizeof(sizes) / sizeof(sizes[0]); i++) {
    const size_t content_size= sizes[i];
    const size_t read_size = p2roundup(content_size, size_t(block_size));
    const std::string content(content_size, 'x');
    {
      BlueFS fs(g_ceph_context);
      ASSERT_EQ(0, fs.add_block_device(BlueFS::BDEV_DB, bdev.path, false));
      ASSERT_EQ(0, fs.mkfs(fsid, { BlueFS::BDEV_DB, false, false }));
      ASSERT_EQ(0, fs.mount());
      ASSERT_EQ(0, fs.maybe_verify_layout({ BlueFS::BDEV_DB, false, false }));
      {
        BlueFS::FileWriter *h;
        ASSERT_EQ(0, fs.mkdir("dir"));
        ASSERT_EQ(0, fs.open_for_write(DIR_NAME, FILE_NAME, &h, false));
        h->append(content.c_str(), content.length());
        fs.fsync(h);
        fs.close_writer(h);
      }
      {
        BlueFS::FileReader *h;
        ASSERT_EQ(0, fs.open_for_read(DIR_NAME, FILE_NAME, &h));
        bufferlist bl;
        ASSERT_EQ(content.length(), fs.read(h, 0, read_size, &bl, NULL));
        ASSERT_EQ(0, strncmp(content.c_str(), bl.c_str(), content.length()));
        delete h;
      }
      {
        BlueFS::FileWriter *h;
        ASSERT_EQ(0, fs.open_for_write(DIR_NAME, FILE_NAME, &h, true));
        fs.truncate(h, 0);
        fs.fsync(h);
        fs.close_writer(h);
      }
    }
    {
      //this was broken due to https://tracker.ceph.com/issues/55307
      BlueFS fs(g_ceph_context);
      ASSERT_EQ(0, fs.add_block_device(BlueFS::BDEV_DB, bdev.path, false));
      ASSERT_EQ(0, fs.mount());
      BlueFS::FileReader *h;
      ASSERT_EQ(0, fs.open_for_read(DIR_NAME, FILE_NAME, &h));
      bufferlist bl;
      ASSERT_EQ(0, fs.read(h, 0, read_size, &bl, NULL));
      delete h;
      fs.umount();
    }
  }
}

TEST(BlueFS, test_shared_alloc) {
  uint64_t size = 1048576 * 128;
  TempBdev bdev_slow{size};
  uint64_t size_db = 1048576 * 8;
  TempBdev bdev_db{size_db};

  ConfSaver conf(g_ceph_context->_conf);
  conf.SetVal("bluefs_shared_alloc_size", "1048576");

  bluefs_shared_alloc_context_t shared_alloc;
  uint64_t shared_alloc_unit = 4096;
  shared_alloc.set(
    Allocator::create(g_ceph_context, g_ceph_context->_conf->bluefs_allocator,
                      size, shared_alloc_unit, 0, 0, "test shared allocator"),
    shared_alloc_unit);
  shared_alloc.a->init_add_free(0, size);

  BlueFS fs(g_ceph_context);
  // DB device is fully utilized
  ASSERT_EQ(0, fs.add_block_device(BlueFS::BDEV_DB, bdev_db.path, false));
  ASSERT_EQ(0, fs.add_block_device(BlueFS::BDEV_SLOW, bdev_slow.path, false,
                                   &shared_alloc));
  uuid_d fsid;
  ASSERT_EQ(0, fs.mkfs(fsid, { BlueFS::BDEV_DB, false, false }));
  ASSERT_EQ(0, fs.mount());
  ASSERT_EQ(0, fs.maybe_verify_layout({ BlueFS::BDEV_DB, false, false }));
  {
    for (int i=0; i<10; i++) {
       string dir = "dir.";
       dir.append(to_string(i));
       ASSERT_EQ(0, fs.mkdir(dir));
       for (int j=0; j<10; j++) {
          string file = "file.";
	  file.append(to_string(j));
          BlueFS::FileWriter *h;
          ASSERT_EQ(0, fs.open_for_write(dir, file, &h, false));
          ASSERT_NE(nullptr, h);
          auto sg = make_scope_guard([&fs, h] { fs.close_writer(h); });
          bufferlist bl;
          std::unique_ptr<char[]> buf = gen_buffer(4096);
	  bufferptr bp = buffer::claim_char(4096, buf.get());
	  bl.push_back(bp);
          h->append(bl.c_str(), bl.length());
          fs.fsync(h);
       }
    }
  }
  {
    for (int i=0; i<10; i+=2) {
       string dir = "dir.";
       dir.append(to_string(i));
       for (int j=0; j<10; j++) {
          string file = "file.";
	  file.append(to_string(j));
          fs.unlink(dir, file);
	  fs.sync_metadata(false);
       }
       ASSERT_EQ(0, fs.rmdir(dir));
       fs.sync_metadata(false);
    }
  }
  fs.compact_log();
  auto *logger = fs.get_perf_counters();
  ASSERT_NE(logger->get(l_bluefs_alloc_shared_dev_fallbacks), 0);
  auto num_files = logger->get(l_bluefs_num_files);
  fs.umount();
  fs.mount();
  ASSERT_EQ(num_files, logger->get(l_bluefs_num_files));
  fs.umount();
}

TEST(BlueFS, test_shared_alloc_sparse) {
  uint64_t size = 1048576 * 128 * 2;
  uint64_t main_unit = 4096;
  uint64_t bluefs_alloc_unit = 1048576;
  TempBdev bdev_slow{size};

  ConfSaver conf(g_ceph_context->_conf);
  conf.SetVal("bluefs_shared_alloc_size",
    stringify(bluefs_alloc_unit).c_str());

  bluefs_shared_alloc_context_t shared_alloc;
  shared_alloc.set(
    Allocator::create(g_ceph_context, g_ceph_context->_conf->bluefs_allocator,
                      size, main_unit, 0, 0, "test shared allocator"),
    main_unit);
  // prepare sparse free space but let's have a continuous chunk at
  // the beginning to fit initial log's fnode into superblock,
  // we don't have any tricks to deal with sparse allocations
  // (and hence long fnode) at mkfs
  shared_alloc.a->init_add_free(bluefs_alloc_unit, 4 * bluefs_alloc_unit);
  for(uint64_t i = 5 * bluefs_alloc_unit; i < size; i += 2 * main_unit) {
    shared_alloc.a->init_add_free(i, main_unit);
  }

  BlueFS fs(g_ceph_context);
  ASSERT_EQ(0, fs.add_block_device(BlueFS::BDEV_DB, bdev_slow.path, false,
                                   &shared_alloc));
  uuid_d fsid;
  ASSERT_EQ(0, fs.mkfs(fsid, { BlueFS::BDEV_DB, false, false }));
  ASSERT_EQ(0, fs.mount());
  ASSERT_EQ(0, fs.maybe_verify_layout({ BlueFS::BDEV_DB, false, false }));
  {
    for (int i=0; i<10; i++) {
       string dir = "dir.";
       dir.append(to_string(i));
       ASSERT_EQ(0, fs.mkdir(dir));
       for (int j=0; j<10; j++) {
          string file = "file.";
	  file.append(to_string(j));
          BlueFS::FileWriter *h;
          ASSERT_EQ(0, fs.open_for_write(dir, file, &h, false));
          ASSERT_NE(nullptr, h);
          auto sg = make_scope_guard([&fs, h] { fs.close_writer(h); });
          bufferlist bl;
          std::unique_ptr<char[]> buf = gen_buffer(4096);
	  bufferptr bp = buffer::claim_char(4096, buf.get());
	  bl.push_back(bp);
          h->append(bl.c_str(), bl.length());
          fs.fsync(h);
       }
    }
  }
  {
    for (int i=0; i<10; i+=2) {
       string dir = "dir.";
       dir.append(to_string(i));
       for (int j=0; j<10; j++) {
          string file = "file.";
	  file.append(to_string(j));
          fs.unlink(dir, file);
	  fs.sync_metadata(false);
       }
       ASSERT_EQ(0, fs.rmdir(dir));
       fs.sync_metadata(false);
    }
  }
  fs.compact_log();
  auto *logger = fs.get_perf_counters();
  ASSERT_NE(logger->get(l_bluefs_alloc_shared_size_fallbacks), 0);
  auto num_files = logger->get(l_bluefs_num_files);
  fs.umount();

  fs.mount();
  ASSERT_EQ(num_files, logger->get(l_bluefs_num_files));
  fs.umount();
}

TEST(BlueFS, test_4k_shared_alloc) {
  uint64_t size = 1048576 * 128 * 2;
  uint64_t main_unit = 4096;
  uint64_t bluefs_alloc_unit = main_unit;
  TempBdev bdev_slow{size};

  ConfSaver conf(g_ceph_context->_conf);
  conf.SetVal("bluefs_shared_alloc_size",
    stringify(bluefs_alloc_unit).c_str());

  bluefs_shared_alloc_context_t shared_alloc;
  shared_alloc.set(
    Allocator::create(g_ceph_context, g_ceph_context->_conf->bluefs_allocator,
                      size, main_unit, 0, 0, "test shared allocator"),
    main_unit);
  shared_alloc.a->init_add_free(bluefs_alloc_unit, size - bluefs_alloc_unit);

  BlueFS fs(g_ceph_context);
  ASSERT_EQ(0, fs.add_block_device(BlueFS::BDEV_DB, bdev_slow.path, false,
                                   &shared_alloc));
  uuid_d fsid;
  ASSERT_EQ(0, fs.mkfs(fsid, { BlueFS::BDEV_DB, false, false }));
  ASSERT_EQ(0, fs.mount());
  ASSERT_EQ(0, fs.maybe_verify_layout({ BlueFS::BDEV_DB, false, false }));
  {
    for (int i=0; i<10; i++) {
       string dir = "dir.";
       dir.append(to_string(i));
       ASSERT_EQ(0, fs.mkdir(dir));
       for (int j=0; j<10; j++) {
          string file = "file.";
	  file.append(to_string(j));
          BlueFS::FileWriter *h;
          ASSERT_EQ(0, fs.open_for_write(dir, file, &h, false));
          ASSERT_NE(nullptr, h);
          auto sg = make_scope_guard([&fs, h] { fs.close_writer(h); });
          bufferlist bl;
          std::unique_ptr<char[]> buf = gen_buffer(4096);
	  bufferptr bp = buffer::claim_char(4096, buf.get());
	  bl.push_back(bp);
          h->append(bl.c_str(), bl.length());
          fs.fsync(h);
       }
    }
  }
  {
    for (int i=0; i<10; i+=2) {
       string dir = "dir.";
       dir.append(to_string(i));
       for (int j=0; j<10; j++) {
          string file = "file.";
	  file.append(to_string(j));
          fs.unlink(dir, file);
	  fs.sync_metadata(false);
       }
       ASSERT_EQ(0, fs.rmdir(dir));
       fs.sync_metadata(false);
    }
  }
  fs.compact_log();
  auto *logger = fs.get_perf_counters();
  ASSERT_EQ(logger->get(l_bluefs_alloc_shared_dev_fallbacks), 0);
  ASSERT_EQ(logger->get(l_bluefs_alloc_shared_size_fallbacks), 0);
  auto num_files = logger->get(l_bluefs_num_files);
  fs.umount();

  fs.mount();
  ASSERT_EQ(num_files, logger->get(l_bluefs_num_files));
  fs.umount();
}

void create_files(BlueFS &fs,
		  atomic_bool& stop_creating,
		  atomic_bool& started_creating)
{
  uint32_t i = 0;
  stringstream ss;
  string dir = "dir.";
  ss << std::this_thread::get_id();
  dir.append(ss.str());
  dir.append(".");
  dir.append(to_string(i));
  ASSERT_EQ(0, fs.mkdir(dir));
  while (!stop_creating.load()) {
    string file = "file.";
    file.append(to_string(i));
    BlueFS::FileWriter *h;
    ASSERT_EQ(0, fs.open_for_write(dir, file, &h, false));
    ASSERT_NE(nullptr, h);
    fs.close_writer(h);
    i++;
    started_creating = true;
  }
}


TEST(BlueFS, test_concurrent_dir_link_and_compact_log_56210) {
  uint64_t size = 1048576 * 128;
  TempBdev bdev{size};
  ConfSaver conf(g_ceph_context->_conf);

  conf.SetVal("bluefs_alloc_size", "65536");
  conf.SetVal("bluefs_compact_log_sync", "false");
  // make sure fsync always trigger log compact
  conf.SetVal("bluefs_log_compact_min_ratio", "0");
  conf.SetVal("bluefs_log_compact_min_size", "0");
  conf.ApplyChanges();

  for (int i=0; i<10; ++i) {
    BlueFS fs(g_ceph_context);
    ASSERT_EQ(0, fs.add_block_device(BlueFS::BDEV_DB, bdev.path, false));
    uuid_d fsid;
    ASSERT_EQ(0, fs.mkfs(fsid, { BlueFS::BDEV_DB, false, false }));
    ASSERT_EQ(0, fs.mount());
    ASSERT_EQ(0, fs.maybe_verify_layout({ BlueFS::BDEV_DB, false, false }));
    {
      atomic_bool stop_creating{false};
      atomic_bool started_creating{false};
      std::thread create_thread;
      create_thread = std::thread(create_files,
				  std::ref(fs),
				  std::ref(stop_creating),
				  std::ref(started_creating));
      while (!started_creating.load()) {
      }
      BlueFS::FileWriter *h;
      ASSERT_EQ(0, fs.mkdir("foo"));
      ASSERT_EQ(0, fs.open_for_write("foo", "bar", &h, false));
      fs.fsync(h);
      fs.close_writer(h);

      stop_creating = true;
      do_join(create_thread);

      fs.umount(true); //do not compact on exit!
      ASSERT_EQ(0, fs.mount());
      fs.umount();
    }
  }
}

TEST(BlueFS, truncate_drops_allocations) {
  constexpr uint64_t K = 1024;
  constexpr uint64_t M = 1024 * K;
  uuid_d fsid;
  const char* DIR_NAME="dir";
  const char* FILE_NAME="file1";
  struct {
    uint64_t preallocated_size;
    uint64_t write_size;
    uint64_t truncate_to;
    uint64_t allocated_after_truncate;
    uint64_t slow_size = 0;
    uint64_t slow_alloc_size = 64*K;
    uint64_t db_size = 128*M;
    uint64_t db_alloc_size = 1*M;
  } scenarios [] = {
    // on DB(which is SLOW) : 1 => 1, 64K remains
    { 1*M, 1, 1, 64*K },
    // on DB(which is SLOW), alloc 4K : 1 => 1, 4K remains
    { 1*M, 1, 1, 4*K, 0, 4*K },
    // on DB(which is SLOW), truncation on AU boundary : 128K => 128K, 128K remains
    { 1*M, 128*K, 128*K, 128*K },
    // on DB(which is SLOW), no prealloc, truncation to 0 : 1666K => 0, 0 remains
    { 0, 1666*K, 0, 0 },
    // on DB, truncate to 123K, expect 1M occupied
    { 1234*K, 123*K, 123*K, 1*M, 128*M, 64*K, 10*M, 1*M },
    // on DB, truncate to 0, expect 0 occupied
    { 1234*K, 345*K, 0, 0, 128*M, 64*K, 10*M, 1*M },
    // on DB, truncate to AU boundary, expect exactly 1M occupied
    { 1234*K, 1123*K, 1*M, 1*M, 128*M, 64*K, 10*M, 1*M },
    // on DB and SLOW, truncate only data on SLOW
    { 0, 10*M+1, 10*M+1, 10*M+64*K, 128*M, 64*K, 10*M, 1*M },
    // on DB and SLOW, preallocate and truncate only data on SLOW
    { 6*M, 12*M, 10*M+1, 10*M+64*K, 128*M, 64*K, 10*M, 1*M },
    // on DB and SLOW, preallocate and truncate all in SLOW and some on DB
    // note! prealloc 6M is important, one allocation for 12M will fallback to SLOW
    // in 6M + 6M we can be sure that 6M is on DB and 6M is on SLOW
    { 6*M, 12*M, 3*M+1, 4*M, 128*M, 64*K, 11*M, 1*M },
  };
  for (auto& s : scenarios) {
    ConfSaver conf(g_ceph_context->_conf);
    conf.SetVal("bluefs_shared_alloc_size", stringify(s.slow_alloc_size).c_str());
    conf.SetVal("bluefs_alloc_size", stringify(s.db_alloc_size).c_str());

    g_ceph_context->_conf.set_val("bluefs_shared_alloc_size", stringify(s.slow_alloc_size));
    g_ceph_context->_conf.set_val("bluefs_alloc_size", stringify(s.db_alloc_size));
    TempBdev bdev_db{s.db_size};
    TempBdev bdev_slow{s.slow_size};

    BlueFS fs(g_ceph_context);
    if (s.db_size != 0) {
      ASSERT_EQ(0, fs.add_block_device(BlueFS::BDEV_DB, bdev_db.path, false, 0));
    }
    if (s.slow_size != 0) {
      ASSERT_EQ(0, fs.add_block_device(BlueFS::BDEV_SLOW, bdev_slow.path, false, 0));
    }

    ASSERT_EQ(0, fs.mkfs(fsid, {BlueFS::BDEV_DB, false, false}));
    ASSERT_EQ(0, fs.mount());
    ASSERT_EQ(0, fs.maybe_verify_layout({BlueFS::BDEV_DB, false, false}));
    BlueFS::FileWriter *h;
    ASSERT_EQ(0, fs.mkdir("dir"));
    ASSERT_EQ(0, fs.open_for_write(DIR_NAME, FILE_NAME, &h, false));
    uint64_t pre = fs.get_used();
    ASSERT_EQ(0, fs.preallocate(h->file, 0, s.preallocated_size));
    const std::string content(s.write_size, 'x');
    h->append(content.c_str(), content.length());
    fs.fsync(h);
    ASSERT_EQ(0, fs.truncate(h, s.truncate_to));
    fs.fsync(h);
    uint64_t post = fs.get_used();
    fs.close_writer(h);
    EXPECT_EQ(pre, post - s.allocated_after_truncate);

    fs.umount();
  }
}

TEST(BlueFS, test_69481_truncate_corrupts_log) {
  uint64_t size = 1048576 * 128;
  TempBdev bdev{size};
  BlueFS fs(g_ceph_context);
  ASSERT_EQ(0, fs.add_block_device(BlueFS::BDEV_DB, bdev.path, false));
  uuid_d fsid;
  ASSERT_EQ(0, fs.mkfs(fsid, { BlueFS::BDEV_DB, false, false }));
  ASSERT_EQ(0, fs.mount());
  ASSERT_EQ(0, fs.maybe_verify_layout({ BlueFS::BDEV_DB, false, false }));

  BlueFS::FileWriter *f = nullptr;
  BlueFS::FileWriter *a = nullptr;
  ASSERT_EQ(0, fs.mkdir("dir"));
  ASSERT_EQ(0, fs.open_for_write("dir", "test-file", &f, false));
  ASSERT_EQ(0, fs.open_for_write("dir", "just-allocate", &a, false));

  // create 4 distinct extents in file f
  // a is here only to prevent f from merging extents together
  fs.preallocate(f->file, 0, 0x10000);
  fs.preallocate(a->file, 0, 0x10000);
  fs.preallocate(f->file, 0, 0x20000);
  fs.preallocate(a->file, 0, 0x20000);
  fs.preallocate(f->file, 0, 0x30000);
  fs.preallocate(a->file, 0, 0x30000);
  fs.preallocate(f->file, 0, 0x40000);
  fs.preallocate(a->file, 0, 0x40000);
  fs.close_writer(a);

  fs.truncate(f, 0);
  fs.fsync(f);

  bufferlist bl;
  bl.append(std::string(0x15678, ' '));
  f->append(bl);
  fs.truncate(f, 0x15678);
  fs.fsync(f);
  fs.close_writer(f);

  fs.umount();
  // remount to verify
  ASSERT_EQ(0, fs.mount());
  fs.umount();
}

TEST(BlueFS, test_69481_truncate_asserts) {
  uint64_t size = 1048576 * 128;
  TempBdev bdev{size};
  BlueFS fs(g_ceph_context);
  ASSERT_EQ(0, fs.add_block_device(BlueFS::BDEV_DB, bdev.path, false));
  uuid_d fsid;
  ASSERT_EQ(0, fs.mkfs(fsid, { BlueFS::BDEV_DB, false, false }));
  ASSERT_EQ(0, fs.mount());
  ASSERT_EQ(0, fs.maybe_verify_layout({ BlueFS::BDEV_DB, false, false }));

  BlueFS::FileWriter *f = nullptr;
  BlueFS::FileWriter *a = nullptr;
  ASSERT_EQ(0, fs.mkdir("dir"));
  ASSERT_EQ(0, fs.open_for_write("dir", "test-file", &f, false));
  ASSERT_EQ(0, fs.open_for_write("dir", "just-allocate", &a, false));

  // create 4 distinct extents in file f
  // a is here only to prevent f from merging extents together
  fs.preallocate(f->file, 0, 0x10000);
  fs.preallocate(a->file, 0, 0x10000);
  fs.preallocate(f->file, 0, 0x20000);
  fs.preallocate(a->file, 0, 0x20000);
  fs.preallocate(f->file, 0, 0x30000);
  fs.preallocate(a->file, 0, 0x30000);
  fs.preallocate(f->file, 0, 0x40000);
  fs.preallocate(a->file, 0, 0x40000);
  fs.close_writer(a);

  fs.truncate(f, 0);
  fs.fsync(f);

  bufferlist bl;
  bl.append(std::string(0x35678, ' '));
  f->append(bl);
  fs.truncate(f, 0x35678);
  fs.fsync(f);
  fs.close_writer(f);

  fs.umount();
}

TEST(BlueFS, test_log_runway_advance_seq) {
  uint64_t max_log_runway = 65536;
  ConfSaver conf(g_ceph_context->_conf);
  conf.SetVal("bluefs_alloc_size", "4096");
  conf.SetVal("bluefs_shared_alloc_size", "4096");
  conf.SetVal("bluefs_compact_log_sync", "false");
  conf.SetVal("bluefs_min_log_runway", "32768");
  conf.SetVal("bluefs_max_log_runway", std::to_string(max_log_runway).c_str());
  conf.ApplyChanges();

  uint64_t size = 1048576 * 128;
  TempBdev bdev{size};
  BlueFS fs(g_ceph_context);
<<<<<<< HEAD
  ASSERT_EQ(0, fs.add_block_device(BlueFS::BDEV_DB, bdev.path, false, 0));
=======
  ASSERT_EQ(0, fs.add_block_device(BlueFS::BDEV_DB, bdev.path, false));
>>>>>>> 8edfa942
  uuid_d fsid;
  ASSERT_EQ(0, fs.mkfs(fsid, { BlueFS::BDEV_DB, false, false }));
  ASSERT_EQ(0, fs.mount());
  ASSERT_EQ(0, fs.maybe_verify_layout({ BlueFS::BDEV_DB, false, false }));

  std::string longdir(max_log_runway*2, 'A');
  ASSERT_EQ(fs.mkdir(longdir), 0);
  fs.compact_log();
}

int main(int argc, char **argv) {
  auto args = argv_to_vec(argc, argv);
  map<string,string> defaults = {
    { "debug_bluefs", "1/20" },
    { "debug_bdev", "1/20" }
  };

  auto cct = global_init(&defaults, args, CEPH_ENTITY_TYPE_CLIENT,
			 CODE_ENVIRONMENT_UTILITY,
			 CINIT_FLAG_NO_DEFAULT_CONFIG_FILE);
  common_init_finish(g_ceph_context);
  g_ceph_context->_conf.set_val(
    "enable_experimental_unrecoverable_data_corrupting_features",
    "*");
  g_ceph_context->_conf.apply_changes(nullptr);

  ::testing::InitGoogleTest(&argc, argv);
  return RUN_ALL_TESTS();
}<|MERGE_RESOLUTION|>--- conflicted
+++ resolved
@@ -1577,11 +1577,7 @@
   uint64_t size = 1048576 * 128;
   TempBdev bdev{size};
   BlueFS fs(g_ceph_context);
-<<<<<<< HEAD
   ASSERT_EQ(0, fs.add_block_device(BlueFS::BDEV_DB, bdev.path, false, 0));
-=======
-  ASSERT_EQ(0, fs.add_block_device(BlueFS::BDEV_DB, bdev.path, false));
->>>>>>> 8edfa942
   uuid_d fsid;
   ASSERT_EQ(0, fs.mkfs(fsid, { BlueFS::BDEV_DB, false, false }));
   ASSERT_EQ(0, fs.mount());
