// -*- mode:C++; tab-width:8; c-basic-offset:2; indent-tabs-mode:t -*-
// vim: ts=8 sw=2 smarttab
/*
 * Ceph - scalable distributed file system
 *
 * Copyright (C) 2004-2006 Sage Weil <sage@newdream.net>
 *
 * This is free software; you can redistribute it and/or
 * modify it under the terms of the GNU Lesser General Public
 * License version 2.1, as published by the Free Software
 * Foundation.  See file COPYING.
 *
 */

#include <unistd.h>

#include "include/compat.h"
#include "include/types.h"
#include "include/str_list.h"

#include "common/Clock.h"
#include "common/HeartbeatMap.h"
#include "common/Timer.h"
#include "common/ceph_argparse.h"
#include "common/config.h"
#include "common/entity_name.h"
#include "common/errno.h"
#include "common/perf_counters.h"
#include "common/signal.h"
#include "common/version.h"

#include "global/signal_handler.h"

#include "msg/Messenger.h"
#include "mon/MonClient.h"

#include "osdc/Objecter.h"

#include "MDSMap.h"

#include "MDSDaemon.h"
#include "Server.h"
#include "Locker.h"

#include "SnapServer.h"
#include "SnapClient.h"

#include "events/ESession.h"
#include "events/ESubtreeMap.h"

#include "auth/AuthAuthorizeHandler.h"
#include "auth/RotatingKeyRing.h"
#include "auth/KeyRing.h"

#include "perfglue/cpu_profiler.h"
#include "perfglue/heap_profiler.h"

#define dout_context g_ceph_context
#define dout_subsys ceph_subsys_mds
#undef dout_prefix
#define dout_prefix *_dout << "mds." << name << ' '

using std::string;
using std::vector;
using TOPNSPC::common::cmd_getval;

// cons/des
MDSDaemon::MDSDaemon(std::string_view n, Messenger *m, MonClient *mc,
		     boost::asio::io_context& ioctx) :
  Dispatcher(m->cct),
  timer(m->cct, mds_lock),
  gss_ktfile_client(m->cct->_conf.get_val<std::string>("gss_ktab_client_file")),
  beacon(m->cct, mc, n),
  name(n),
  messenger(m),
  monc(mc),
  ioctx(ioctx),
  mgrc(m->cct, m, &mc->monmap),
  log_client(m->cct, messenger, &mc->monmap, LogClient::NO_FLAGS),
  starttime(mono_clock::now())
{
  orig_argc = 0;
  orig_argv = NULL;

  clog = log_client.create_channel();
  if (!gss_ktfile_client.empty()) {
    // Assert we can export environment variable 
    /* 
        The default client keytab is used, if it is present and readable,
        to automatically obtain initial credentials for GSSAPI client
        applications. The principal name of the first entry in the client
        keytab is used by default when obtaining initial credentials.
        1. The KRB5_CLIENT_KTNAME environment variable.
        2. The default_client_keytab_name profile variable in [libdefaults].
        3. The hardcoded default, DEFCKTNAME.
    */
    const int32_t set_result(setenv("KRB5_CLIENT_KTNAME", 
                                    gss_ktfile_client.c_str(), 1));
    ceph_assert(set_result == 0);
  }

  mdsmap.reset(new MDSMap);
}

MDSDaemon::~MDSDaemon() {
  std::lock_guard lock(mds_lock);

  delete mds_rank;
  mds_rank = NULL;
}

class MDSSocketHook : public AdminSocketHook {
  MDSDaemon *mds;
public:
  explicit MDSSocketHook(MDSDaemon *m) : mds(m) {}
  int call(
    std::string_view command,
    const cmdmap_t& cmdmap,
    const bufferlist&,
    Formatter *f,
    std::ostream& errss,
    ceph::buffer::list& out) override {
    ceph_abort("should go to call_async");
  }
  void call_async(
    std::string_view command,
    const cmdmap_t& cmdmap,
    Formatter *f,
    const bufferlist& inbl,
    asok_finisher on_finish) override {
    mds->asok_command(command, cmdmap, f, inbl, on_finish);
  }
};

void MDSDaemon::asok_command(
  std::string_view command,
  const cmdmap_t& cmdmap,
  Formatter *f,
  const bufferlist& inbl,
  asok_finisher on_finish)
{
  dout(1) << "asok_command: " << command << " " << cmdmap
	  << " (starting...)" << dendl;

  int r = -CEPHFS_ENOSYS;
  bufferlist outbl;
  CachedStackStringStream css;
  auto& ss = *css;
  if (command == "status") {
    dump_status(f);
    r = 0;
  } else if (command == "lockup") {
    int64_t millisecs;
    cmd_getval(cmdmap, "millisecs", millisecs);
    derr << "(lockup) sleeping with mds_lock for " << millisecs << dendl;
    std::lock_guard l(mds_lock);
    std::this_thread::sleep_for(std::chrono::milliseconds(millisecs));
    r = 0;
  } else if (command == "exit") {
    outbl.append("Exiting...\n");
    r = 0;
    std::thread t([this](){
		    // Wait a little to improve chances of caller getting
		    // our response before seeing us disappear from mdsmap
		    sleep(1);
		    std::lock_guard l(mds_lock);
                    derr << "Exiting due to admin socket command" << dendl;
		    suicide();
		  });
    t.detach();
  } else if (command == "respawn") {
    outbl.append("Respawning...\n");
    r = 0;
    std::thread t([this](){
		    // Wait a little to improve chances of caller getting
		    // our response before seeing us disappear from mdsmap
		    sleep(1);
		    std::lock_guard l(mds_lock);
		    respawn();
		  });
    t.detach();
  } else if (command == "heap") {
    if (!ceph_using_tcmalloc()) {
      ss << "not using tcmalloc";
      r = -CEPHFS_EOPNOTSUPP;
    } else {
      string heapcmd;
      cmd_getval(cmdmap, "heapcmd", heapcmd);
      vector<string> heapcmd_vec;
      get_str_vec(heapcmd, heapcmd_vec);
      string value;
      if (cmd_getval(cmdmap, "value", value)) {
	heapcmd_vec.push_back(value);
      }
      std::stringstream outss;
      ceph_heap_profiler_handle_command(heapcmd_vec, outss);
      outbl.append(outss);
      r = 0;
    }
  } else if (command == "cpu_profiler") {
    string arg;
    cmd_getval(cmdmap, "arg", arg);
    vector<string> argvec;
    get_str_vec(arg, argvec);
    cpu_profiler_handle_command(argvec, ss);
    r = 0;
  } else {
    if (mds_rank == NULL) {
      dout(1) << "Can't run that command on an inactive MDS!" << dendl;
      f->dump_string("error", "mds_not_active");
    } else {
      try {
	mds_rank->handle_asok_command(command, cmdmap, f, inbl, on_finish);
	return;
      } catch (const TOPNSPC::common::bad_cmd_get& e) {
	ss << e.what();
	r = -CEPHFS_EINVAL;
      }
    }
  }
  on_finish(r, ss.str(), outbl);
}

void MDSDaemon::dump_status(Formatter *f)
{
  f->open_object_section("status");
  f->dump_stream("cluster_fsid") << monc->get_fsid();
  if (mds_rank) {
    f->dump_int("whoami", mds_rank->get_nodeid());
  } else {
    f->dump_int("whoami", MDS_RANK_NONE);
  }

  f->dump_int("id", monc->get_global_id());
  f->dump_string("want_state", ceph_mds_state_name(beacon.get_want_state()));
  f->dump_string("state", ceph_mds_state_name(mdsmap->get_state_gid(mds_gid_t(
	    monc->get_global_id()))));
  if (mds_rank) {
    std::lock_guard l(mds_lock);
    mds_rank->dump_status(f);
  }

  f->dump_unsigned("mdsmap_epoch", mdsmap->get_epoch());
  if (mds_rank) {
    f->dump_unsigned("osdmap_epoch", mds_rank->get_osd_epoch());
    f->dump_unsigned("osdmap_epoch_barrier", mds_rank->get_osd_epoch_barrier());
  } else {
    f->dump_unsigned("osdmap_epoch", 0);
    f->dump_unsigned("osdmap_epoch_barrier", 0);
  }

  f->dump_float("uptime", get_uptime().count());

  f->close_section(); // status
}

void MDSDaemon::set_up_admin_socket()
{
  int r;
  AdminSocket *admin_socket = g_ceph_context->get_admin_socket();
  ceph_assert(asok_hook == nullptr);
  asok_hook = new MDSSocketHook(this);
  r = admin_socket->register_command("status", asok_hook,
				     "high-level status of MDS");
  ceph_assert(r == 0);
  r = admin_socket->register_command("lockup "
				     "name=millisecs,type=CephInt,req=true,range=0"
                                     , asok_hook
				     , "sleep with mds_lock held (dev)");
  ceph_assert(r == 0);
  r = admin_socket->register_command("dump_ops_in_flight", asok_hook,
				     "show the ops currently in flight");
  ceph_assert(r == 0);
  r = admin_socket->register_command("ops "
				     "name=flags,type=CephChoices,strings=locks,n=N,req=false "
				     "name=path,type=CephString,req=false "
                                     ,asok_hook
				     ,"show the ops currently in flight");
  ceph_assert(r == 0);
  r = admin_socket->register_command("op kill "
                                     "name=id,type=CephString,req=true",
				     asok_hook,
				     "kill op");
  ceph_assert(r == 0);
  r = admin_socket->register_command("op get "
				     "name=flags,type=CephChoices,strings=locks,n=N,req=false "
                                     "name=id,type=CephString,req=true",
				     asok_hook,
				     "get op");
  ceph_assert(r == 0);
  r = admin_socket->register_command("dump_blocked_ops",
      asok_hook,
      "show the blocked ops currently in flight");
  ceph_assert(r == 0);
  r = admin_socket->register_command("dump_blocked_ops_count", 
      asok_hook,
      "show the count of blocked ops currently in flight");
  ceph_assert(r == 0);
  r = admin_socket->register_command("dump_historic_ops",
				     asok_hook,
				     "show recent ops");
  ceph_assert(r == 0);
  r = admin_socket->register_command("dump_historic_ops_by_duration",
				     asok_hook,
				     "show recent ops, sorted by op duration");
  ceph_assert(r == 0);
  r = admin_socket->register_command("scrub_path name=path,type=CephString "
				     "name=scrubops,type=CephChoices,"
				     "strings=force|recursive|repair,n=N,req=false "
				     "name=tag,type=CephString,req=false",
                                     asok_hook,
                                     "scrub an inode and output results");
  ceph_assert(r == 0);
  r = admin_socket->register_command("scrub start "
				     "name=path,type=CephString "
				     "name=scrubops,type=CephChoices,strings=force|recursive|repair|scrub_mdsdir,n=N,req=false "
				     "name=tag,type=CephString,req=false",
				     asok_hook,
				     "scrub and inode and output results");
  ceph_assert(r == 0);
  r = admin_socket->register_command("scrub abort",
                                     asok_hook,
                                     "Abort in progress scrub operations(s)");
  ceph_assert(r == 0);
  r = admin_socket->register_command("scrub pause",
                                     asok_hook,
                                     "Pause in progress scrub operations(s)");
  ceph_assert(r == 0);
  r = admin_socket->register_command("scrub resume",
                                     asok_hook,
                                     "Resume paused scrub operations(s)");
  ceph_assert(r == 0);
  r = admin_socket->register_command("scrub status",
                                     asok_hook,
                                     "Status of scrub operations(s)");
  ceph_assert(r == 0);
  r = admin_socket->register_command("tag path name=path,type=CephString"
                                     " name=tag,type=CephString",
                                     asok_hook,
                                     "Apply scrub tag recursively");
   ceph_assert(r == 0);
  r = admin_socket->register_command("flush_path name=path,type=CephString",
                                     asok_hook,
                                     "flush an inode (and its dirfrags)");
  ceph_assert(r == 0);
  r = admin_socket->register_command("export dir "
                                     "name=path,type=CephString "
                                     "name=rank,type=CephInt",
                                     asok_hook,
                                     "migrate a subtree to named MDS");
  ceph_assert(r == 0);
  r = admin_socket->register_command("dump cache "
				     "name=path,type=CephString,req=false "
				     "name=timeout,type=CephInt,range=0,req=false",
                                     asok_hook,
                                     "dump metadata cache (optionally to a file)");
  ceph_assert(r == 0);
  r = admin_socket->register_command("cache drop "
				     "name=timeout,type=CephInt,range=0,req=false",
				     asok_hook,
				     "trim cache and optionally request client to release all caps and flush the journal");
  ceph_assert(r == 0);
  r = admin_socket->register_command("lock path"
                                     " name=path,type=CephString,req=true"
                                     " name=locks,type=CephString,n=N,req=false"
                                     " name=ap_dont_block,type=CephBool,req=false"
                                     " name=ap_freeze,type=CephBool,req=false"
                                     " name=await,type=CephBool,req=false"
                                     " name=lifetime,type=CephFloat,req=false"
				     ,asok_hook
				     ,"lock a path");
  ceph_assert(r == 0);
  r = admin_socket->register_command("cache status",
                                     asok_hook,
                                     "show cache status");
  ceph_assert(r == 0);
  r = admin_socket->register_command("quiesce path"
                                     " name=path,type=CephString,req=true"
                                     " name=await,type=CephBool,req=false"
				     ,asok_hook
				     ,"quiesce a subtree");
  ceph_assert(r == 0);
  r = admin_socket->register_command("dump tree "
				     "name=root,type=CephString,req=true "
				     "name=depth,type=CephInt,req=false "
				     "name=path,type=CephString,req=false ",
				     asok_hook,
				     "dump metadata cache for subtree");
  ceph_assert(r == 0);
  r = admin_socket->register_command("dump loads "
                                     "name=depth,type=CephInt,range=0,req=false",
                                     asok_hook,
                                     "dump metadata loads");
  ceph_assert(r == 0);
  r = admin_socket->register_command("dump snaps name=server,type=CephChoices,strings=--server,req=false",
                                     asok_hook,
                                     "dump snapshots");
  ceph_assert(r == 0);
  r = admin_socket->register_command("session ls "
				     "name=cap_dump,type=CephBool,req=false "
		                     "name=filters,type=CephString,n=N,req=false ",
				     asok_hook,
				     "List client sessions based on a filter");
  ceph_assert(r == 0);
  r = admin_socket->register_command("client ls "
				     "name=cap_dump,type=CephBool,req=false "
		                     "name=filters,type=CephString,n=N,req=false ",
				     asok_hook,
				     "List client sessions based on a filter");
  ceph_assert(r == 0);
  r = admin_socket->register_command("session evict name=filters,type=CephString,n=N,req=true",
				     asok_hook,
				     "Evict client session(s) based on a filter");
  ceph_assert(r == 0);
  r = admin_socket->register_command("client evict name=filters,type=CephString,n=N,req=true",
				     asok_hook,
				     "Evict client session(s) based on a filter");
  ceph_assert(r == 0);
  r = admin_socket->register_command("session kill name=client_id,type=CephString",
				     asok_hook,
				     "Evict a client session by id");
  ceph_assert(r == 0);
  r = admin_socket->register_command("session config "
				     "name=client_id,type=CephInt,req=true "
				     "name=option,type=CephString,req=true "
				     "name=value,type=CephString,req=false ",
				     asok_hook,
				     "Config a CephFS client session");
  ceph_assert(r == 0);
  r = admin_socket->register_command("client config "
				     "name=client_id,type=CephInt,req=true "
				     "name=option,type=CephString,req=true "
				     "name=value,type=CephString,req=false ",
				     asok_hook,
				     "Config a CephFS client session");
  ceph_assert(r == 0);
  r = admin_socket->register_command("damage ls",
				     asok_hook,
				     "List detected metadata damage");
  ceph_assert(r == 0);
  r = admin_socket->register_command("damage rm "
				     "name=damage_id,type=CephInt",
				     asok_hook,
				     "Remove a damage table entry");
  ceph_assert(r == 0);
  r = admin_socket->register_command("osdmap barrier name=target_epoch,type=CephInt",
				     asok_hook,
				     "Wait until the MDS has this OSD map epoch");
  ceph_assert(r == 0);
  r = admin_socket->register_command("flush journal",
				     asok_hook,
				     "Flush the journal to the backing store");
  ceph_assert(r == 0);
  r = admin_socket->register_command("force_readonly",
				     asok_hook,
				     "Force MDS to read-only mode");
  ceph_assert(r == 0);
  r = admin_socket->register_command("get subtrees",
				     asok_hook,
				     "Return the subtree map");
  ceph_assert(r == 0);
  r = admin_socket->register_command("dirfrag split "
                                     "name=path,type=CephString,req=true "
                                     "name=frag,type=CephString,req=true "
                                     "name=bits,type=CephInt,req=true ",
				     asok_hook,
				     "Fragment directory by path");
  ceph_assert(r == 0);
  r = admin_socket->register_command("dirfrag merge "
                                     "name=path,type=CephString,req=true "
                                     "name=frag,type=CephString,req=true",
				     asok_hook,
				     "De-fragment directory by path");
  ceph_assert(r == 0);
  r = admin_socket->register_command("dirfrag ls "
                                     "name=path,type=CephString,req=true",
				     asok_hook,
				     "List fragments in directory");
  ceph_assert(r == 0);
  r = admin_socket->register_command("openfiles ls",
                                     asok_hook,
                                     "List the opening files and their caps");
  ceph_assert(r == 0);
  r = admin_socket->register_command("dump inode "
                                     "name=number,type=CephInt,req=true",
				     asok_hook,
				     "dump inode by inode number");
  ceph_assert(r == 0);
  r = admin_socket->register_command("dump dir "
				     "name=path,type=CephString,req=true "
				     "name=dentry_dump,type=CephBool,req=false",
				     asok_hook,
				     "dump directory by path");
  ceph_assert(r == 0);
  r = admin_socket->register_command("exit",
				     asok_hook,
				     "Terminate this MDS");
  r = admin_socket->register_command("respawn",
				     asok_hook,
				     "Respawn this MDS");
  ceph_assert(r == 0);
  r = admin_socket->register_command("quiesce db "
                                     "name=roots,type=CephString,n=N,req=false "
                                     "-- "
                                     "name=set_id,type=CephString,req=false "
                                     "name=timeout,type=CephFloat,range=0,req=false "
                                     "name=expiration,type=CephFloat,range=0,req=false "
                                     "name=await_for,type=CephFloat,range=0,req=false "
                                     "name=await,type=CephBool,req=false "
                                     "name=if_version,type=CephInt,range=0,req=false "
                                     "name=include,type=CephBool,req=false "
                                     "name=exclude,type=CephBool,req=false "
                                     "name=reset,type=CephBool,req=false "
                                     "name=release,type=CephBool,req=false "
                                     "name=query,type=CephBool,req=false "
                                     "name=all,type=CephBool,req=false "
                                     "name=cancel,type=CephBool,req=false",
      asok_hook,
      "submit queries to the local QuiesceDbManager");
  ceph_assert(r == 0);
  r = admin_socket->register_command(
    "heap " \
    "name=heapcmd,type=CephChoices,strings="				\
    "dump|start_profiler|stop_profiler|release|get_release_rate|set_release_rate|stats " \
    "name=value,type=CephString,req=false",
    asok_hook,
    "show heap usage info (available only if compiled with tcmalloc)");
  ceph_assert(r == 0);
  r = admin_socket->register_command(
    "cpu_profiler " \
    "name=arg,type=CephChoices,strings=status|flush",
    asok_hook,
    "run cpu profiling on daemon");
  ceph_assert(r == 0);
  
  #ifdef WITH_CEPHFS_NOTIFICATION
  r = admin_socket->register_command(
    "add_topic "
    "name=topic_name,type=CephString,req=true "
<<<<<<< HEAD
    "name=broker,type=CephString,req=true "
=======
    "name=endpoint_name,type=CephString,req=true "
    "name=broker,type=CephString,req=false "
>>>>>>> 5243e16e
    "name=use_ssl,type=CephBool,req=false "
    "name=username,type=CephString,req=false "
    "name=password,type=CephString,req=false "
    "name=ca_location,type=CephString,req=false "
    "name=mechanism,type=CephString,req=false",
    asok_hook,
    "add topic for notification"
  );
  ceph_assert(r == 0);
  r = admin_socket->register_command(
    "remove_topic "
<<<<<<< HEAD
    "name=topic_name,type=CephString,req=true",
=======
    "name=topic_name,type=CephString,req=true "
    "name=endpoint_name,type=CephString,req=true",
>>>>>>> 5243e16e
    asok_hook,
    "remove kafka topic"
  );
  ceph_assert(r == 0);
  r = admin_socket->register_command(
    "add_udp_endpoint "
    "name=entity,type=CephString,req=true "
    "name=ip,type=CephString,req=true "
    "name=port,type=CephInt,req=true",
    asok_hook,
    "add udp endpoint for notification"
  );
  ceph_assert(r == 0);
  r = admin_socket->register_command(
    "remove_udp_endpoint "
    "name=entity,type=CephString,req=true",
    asok_hook,
    "remove UDP endpoint"
  );
  ceph_assert(r == 0);
  #endif
}

void MDSDaemon::clean_up_admin_socket()
{
  g_ceph_context->get_admin_socket()->unregister_commands(asok_hook);
  delete asok_hook;
  asok_hook = NULL;
}

int MDSDaemon::init()
{
#ifdef _WIN32
  // Some file related flags and types are stubbed on Windows. In order to avoid
  // incorrect behavior, we're going to prevent the MDS from running on Windows
  // until those limitations are addressed. MDS clients, however, are allowed
  // to run on Windows.
  derr << "The Ceph MDS does not support running on Windows at the moment."
       << dendl;
  return -CEPHFS_ENOSYS;
#endif // _WIN32

  dout(10) << "Dumping misc struct sizes:" << dendl;
  dout(10) << sizeof(MDSCacheObject) << "\tMDSCacheObject" << dendl;
  dout(10) << sizeof(CInode) << "\tCInode" << dendl;
  dout(10) << sizeof(elist<void*>::item) << "\telist<>::item" << dendl;
  dout(10) << sizeof(CInode::mempool_inode) << "\tinode" << dendl;
  dout(10) << sizeof(CInode::mempool_old_inode) << "\told_inode" << dendl;
  dout(10) << sizeof(nest_info_t) << "\tnest_info_t" << dendl;
  dout(10) << sizeof(frag_info_t) << "\tfrag_info_t" << dendl;
  dout(10) << sizeof(SimpleLock) << "\tSimpleLock" << dendl;
  dout(10) << sizeof(ScatterLock) << "\tScatterLock" << dendl;
  dout(10) << sizeof(CDentry) << "\tCDentry" << dendl;
  dout(10) << sizeof(elist<void*>::item) << "\telist<>::item" << dendl;
  dout(10) << sizeof(SimpleLock) << "\tSimpleLock" << dendl;
  dout(10) << sizeof(CDir) << "\tCDir" << dendl;
  dout(10) << sizeof(elist<void*>::item) << "\telist<>::item" << dendl;
  dout(10) << sizeof(fnode_t) << "\tfnode_t" << dendl;
  dout(10) << sizeof(nest_info_t) << "\tnest_info_t" << dendl;
  dout(10) << sizeof(frag_info_t) << "\tfrag_info_t" << dendl;
  dout(10) << sizeof(Capability) << "\tCapability" << dendl;
  dout(10) << sizeof(xlist<void*>::item) << "\txlist<>::item" << dendl;

  // Ensure beacons are processed ahead of most other dispatchers.
  messenger->add_dispatcher_head(&beacon, Dispatcher::PRIORITY_HIGH);
  // order last as MDSDaemon::ms_dispatch2 first acquires the mds_lock
  messenger->add_dispatcher_head(this, Dispatcher::PRIORITY_LOW);

  // init monc
  monc->set_messenger(messenger);

  monc->set_want_keys(CEPH_ENTITY_TYPE_MON | CEPH_ENTITY_TYPE_OSD |
                      CEPH_ENTITY_TYPE_MDS | CEPH_ENTITY_TYPE_MGR);
  int r = 0;
  r = monc->init();
  if (r < 0) {
    derr << "ERROR: failed to init monc: " << cpp_strerror(-r) << dendl;
    mds_lock.lock();
    suicide();
    mds_lock.unlock();
    return r;
  }

  messenger->set_auth_client(monc);
  messenger->set_auth_server(monc);
  monc->set_handle_authentication_dispatcher(this);

  // tell monc about log_client so it will know about mon session resets
  monc->set_log_client(&log_client);

  r = monc->authenticate();
  if (r < 0) {
    derr << "ERROR: failed to authenticate: " << cpp_strerror(-r) << dendl;
    mds_lock.lock();
    suicide();
    mds_lock.unlock();
    return r;
  }

  int rotating_auth_attempts = 0;
  auto rotating_auth_timeout =
    g_conf().get_val<int64_t>("rotating_keys_bootstrap_timeout");
  while (monc->wait_auth_rotating(rotating_auth_timeout) < 0) {
    if (++rotating_auth_attempts <= g_conf()->max_rotating_auth_attempts) {
      derr << "unable to obtain rotating service keys; retrying" << dendl;
      continue;
    }
    derr << "ERROR: failed to refresh rotating keys, "
         << "maximum retry time reached."
	 << " Maybe I have a clock skew against the monitors?" << dendl;
    std::lock_guard locker{mds_lock};
    suicide();
    return -CEPHFS_ETIMEDOUT;
  }

  mds_lock.lock();
  if (beacon.get_want_state() == CEPH_MDS_STATE_DNE) {
    dout(4) << __func__ << ": terminated already, dropping out" << dendl;
    mds_lock.unlock();
    return 0;
  }

  monc->sub_want("mdsmap", 0, 0);
  monc->renew_subs();

  mds_lock.unlock();

  // Set up admin socket before taking mds_lock, so that ordering
  // is consistent (later we take mds_lock within asok callbacks)
  set_up_admin_socket();
  std::lock_guard locker{mds_lock};
  if (beacon.get_want_state() == MDSMap::STATE_DNE) {
    suicide();  // we could do something more graceful here
    dout(4) << __func__ << ": terminated already, dropping out" << dendl;
    return 0; 
  }

  timer.init();

  beacon.init(*mdsmap);
  messenger->set_myname(entity_name_t::MDS(MDS_RANK_NONE));

  // schedule tick
  reset_tick();
  return 0;
}

void MDSDaemon::reset_tick()
{
  // cancel old
  if (tick_event) timer.cancel_event(tick_event);

  // schedule
  tick_event = timer.add_event_after(
    g_conf()->mds_tick_interval,
    new LambdaContext([this](int) {
	ceph_assert(ceph_mutex_is_locked_by_me(mds_lock));
	tick();
      }));
}

void MDSDaemon::tick()
{
  // reschedule
  reset_tick();

  // Call through to subsystems' tick functions
  if (mds_rank) {
    mds_rank->tick();
  }
}

void MDSDaemon::handle_command(const cref_t<MCommand> &m)
{
  auto priv = m->get_connection()->get_priv();
  auto session = static_cast<Session *>(priv.get());
  ceph_assert(session != NULL);

  int r = 0;
  cmdmap_t cmdmap;
  CachedStackStringStream css;
  auto& ss = *css;
  bufferlist outbl;

  // If someone is using a closed session for sending commands (e.g.
  // the ceph CLI) then we should feel free to clean up this connection
  // as soon as we've sent them a response.
  const bool live_session =
    session->get_state_seq() > 0 &&
    mds_rank &&
    mds_rank->sessionmap.get_session(session->info.inst.name);

  if (!live_session) {
    // This session only existed to issue commands, so terminate it
    // as soon as we can.
    ceph_assert(session->is_closed());
    session->get_connection()->mark_disposable();
  }
  priv.reset();

  if (!session->auth_caps.allow_all()) {
    dout(1) << __func__
      << ": received command from client without `tell` capability: "
      << *m->get_connection()->peer_addrs << dendl;

    ss << "permission denied";
    r = -CEPHFS_EACCES;
  } else if (m->cmd.empty()) {
    r = -CEPHFS_EINVAL;
    ss << "no command given";
  } else if (!TOPNSPC::common::cmdmap_from_json(m->cmd, &cmdmap, ss)) {
    r = -CEPHFS_EINVAL;
  } else {
    cct->get_admin_socket()->queue_tell_command(m);
    return;
  }

  auto reply = make_message<MCommandReply>(r, ss.str());
  reply->set_tid(m->get_tid());
  reply->set_data(outbl);
  m->get_connection()->send_message2(reply);
}

void MDSDaemon::handle_mds_map(const cref_t<MMDSMap> &m)
{
  version_t epoch = m->get_epoch();

  // is it new?
  if (epoch <= mdsmap->get_epoch()) {
    dout(5) << "handle_mds_map old map epoch " << epoch << " <= "
            << mdsmap->get_epoch() << ", discarding" << dendl;
    return;
  }

  dout(1) << "Updating MDS map to version " << epoch << " from " << m->get_source() << dendl;

  // keep old map, for a moment
  std::unique_ptr<MDSMap> oldmap;
  oldmap.swap(mdsmap);

  // decode and process
  mdsmap.reset(new MDSMap);
  mdsmap->decode(m->get_encoded());

  monc->sub_got("mdsmap", mdsmap->get_epoch());

  // verify compatset
  CompatSet mdsmap_compat(MDSMap::get_compat_set_all());
  dout(10) << "     my compat " << mdsmap_compat << dendl;
  dout(10) << " mdsmap compat " << mdsmap->compat << dendl;
  if (!mdsmap_compat.writeable(mdsmap->compat)) {
    dout(0) << "handle_mds_map mdsmap compatset " << mdsmap->compat
	    << " not writeable with daemon features " << mdsmap_compat
	    << ", killing myself" << dendl;
    suicide();
    return;
  }

  // Calculate my effective rank (either my owned rank or the rank I'm following if STATE_STANDBY_REPLAY
  const auto addrs = messenger->get_myaddrs();
  const auto myid = monc->get_global_id();
  const auto mygid = mds_gid_t(myid);
  const auto whoami = mdsmap->get_rank_gid(mygid);
  const auto old_state = oldmap->get_state_gid(mygid);
  const auto new_state = mdsmap->get_state_gid(mygid);
  const auto incarnation = mdsmap->get_inc_gid(mygid);
  dout(10) << "my gid is " << myid << dendl;
  dout(10) << "map says I am mds." << whoami << "." << incarnation
	   << " state " << ceph_mds_state_name(new_state) << dendl;
  dout(10) << "msgr says I am " << addrs << dendl;

  // If we're removed from the MDSMap, stop all processing.
  using DS = MDSMap::DaemonState;
  if (old_state != DS::STATE_NULL && new_state == DS::STATE_NULL) {
    const auto& oldinfo = oldmap->get_info_gid(mygid);
    dout(1) << "Map removed me " << oldinfo
            << " from cluster; respawning! See cluster/monitor logs for details." << dendl;
    respawn();
  }

  if (old_state == DS::STATE_NULL && new_state != DS::STATE_NULL) {
    /* The MDS has been added to the FSMap, now we can init the MgrClient */
    mgrc.init();
    messenger->add_dispatcher_tail(&mgrc);
    monc->sub_want("mgrmap", 0, 0);
    monc->renew_subs(); /* MgrMap receipt drives connection to ceph-mgr */
  }

  // mark down any failed peers
  for (const auto& [gid, info] : oldmap->get_mds_info()) {
    if (mdsmap->get_mds_info().count(gid) == 0) {
      dout(10) << " peer mds gid " << gid << " removed from map" << dendl;
      messenger->mark_down_addrs(info.addrs);
    }
  }

  if (whoami == MDS_RANK_NONE) {
    // We do not hold a rank:
    dout(10) <<  __func__ << ": handling map in rankless mode" << dendl;

    if (new_state == DS::STATE_STANDBY) {
      /* Note: STATE_BOOT is never an actual state in the FSMap. The Monitors
       * generally mark a new MDS as STANDBY (although it's possible to
       * immediately be assigned a rank).
       */
      if (old_state == DS::STATE_NULL) {
        dout(1) << "Monitors have assigned me to become a standby" << dendl;
        beacon.set_want_state(*mdsmap, new_state);
      } else if (old_state == DS::STATE_STANDBY) {
        dout(5) << "I am still standby" << dendl;
      }
    } else if (new_state == DS::STATE_NULL) {
      /* We are not in the MDSMap yet! Keep waiting: */
      ceph_assert(beacon.get_want_state() == DS::STATE_BOOT);
      dout(10) << "not in map yet" << dendl;
    } else {
      /* We moved to standby somehow from another state */
      ceph_abort("invalid transition to standby");
    }
  } else {
    // Did we already hold a different rank?  MDSMonitor shouldn't try
    // to change that out from under me!
    if (mds_rank && whoami != mds_rank->get_nodeid()) {
      derr << "Invalid rank transition " << mds_rank->get_nodeid() << "->"
           << whoami << dendl;
      respawn();
    }

    // Did I previously not hold a rank?  Initialize!
    if (mds_rank == NULL) {
      mds_rank = new MDSRankDispatcher(whoami, mds_lock, clog,
          timer, beacon, mdsmap, messenger, monc, &mgrc,
          new LambdaContext([this](int r){respawn();}),
          new LambdaContext([this](int r){suicide();}),
	  ioctx);
      dout(10) <<  __func__ << ": initializing MDS rank "
               << mds_rank->get_nodeid() << dendl;
      mds_rank->init();
    }

    // MDSRank is active: let him process the map, we have no say.
    dout(10) <<  __func__ << ": handling map as rank "
             << mds_rank->get_nodeid() << dendl;
    mds_rank->handle_mds_map(m, *oldmap);
  }

  beacon.notify_mdsmap(*mdsmap);
}

void MDSDaemon::handle_signal(int signum)
{
  ceph_assert(signum == SIGINT || signum == SIGTERM);
  derr << "*** got signal " << sig_str(signum) << " ***" << dendl;
  {
    std::lock_guard l(mds_lock);
    if (stopping) {
      return;
    }
    suicide();
  }
}

void MDSDaemon::suicide()
{
  ceph_assert(ceph_mutex_is_locked(mds_lock));
  
  // make sure we don't suicide twice
  ceph_assert(stopping == false);
  stopping = true;

  dout(1) << "suicide! Wanted state "
          << ceph_mds_state_name(beacon.get_want_state()) << dendl;

  if (tick_event) {
    timer.cancel_event(tick_event);
    tick_event = 0;
  }

  clean_up_admin_socket();

  // Notify the Monitors (MDSMonitor) that we're dying, so that it doesn't have
  // to wait for us to go laggy. Only do this if we're actually in the MDSMap,
  // because otherwise the MDSMonitor will drop our message.
  beacon.set_want_state(*mdsmap, MDSMap::STATE_DNE);
  if (!mdsmap->is_dne_gid(mds_gid_t(monc->get_global_id()))) {
    beacon.send_and_wait(1);
  }
  beacon.shutdown();

  if (mgrc.is_initialized())
    mgrc.shutdown();

  if (mds_rank) {
    mds_rank->shutdown();
  } else {
    timer.shutdown();

    monc->shutdown();
    messenger->shutdown();
  }
}

void MDSDaemon::respawn()
{
  // --- WARNING TO FUTURE COPY/PASTERS ---
  // You must also add a call like
  //
  //   ceph_pthread_setname(pthread_self(), "ceph-mds");
  //
  // to main() so that /proc/$pid/stat field 2 contains "(ceph-mds)"
  // instead of "(exe)", so that killall (and log rotation) will work.

  dout(1) << "respawn!" << dendl;

  /* Dump recent in case the MDS was stuck doing something which caused it to
   * be removed from the MDSMap leading to respawn. */
  g_ceph_context->_log->dump_recent();

  /* valgrind can't handle execve; just exit and let QA infra restart */
  if (g_conf().get_val<bool>("mds_valgrind_exit")) {
    _exit(0);
  }

  char *new_argv[orig_argc+1];
  dout(1) << " e: '" << orig_argv[0] << "'" << dendl;
  for (int i=0; i<orig_argc; i++) {
    new_argv[i] = (char *)orig_argv[i];
    dout(1) << " " << i << ": '" << orig_argv[i] << "'" << dendl;
  }
  new_argv[orig_argc] = NULL;

  /* Determine the path to our executable, test if Linux /proc/self/exe exists.
   * This allows us to exec the same executable even if it has since been
   * unlinked.
   */
  char exe_path[PATH_MAX] = "";
#ifdef PROCPREFIX
  if (readlink(PROCPREFIX "/proc/self/exe", exe_path, PATH_MAX-1) != -1) {
    dout(1) << "respawning with exe " << exe_path << dendl;
    strcpy(exe_path, PROCPREFIX "/proc/self/exe");
  } else {
#else
  {
#endif
    /* Print CWD for the user's interest */
    char buf[PATH_MAX];
    char *cwd = getcwd(buf, sizeof(buf));
    ceph_assert(cwd);
    dout(1) << " cwd " << cwd << dendl;

    /* Fall back to a best-effort: just running in our CWD */
    strncpy(exe_path, orig_argv[0], PATH_MAX-1);
  }

  dout(1) << " exe_path " << exe_path << dendl;

  unblock_all_signals(NULL);
  execv(exe_path, new_argv);

  dout(0) << "respawn execv " << orig_argv[0]
	  << " failed with " << cpp_strerror(errno) << dendl;

  // We have to assert out here, because suicide() returns, and callers
  // to respawn expect it never to return.
  ceph_abort();
}



bool MDSDaemon::ms_dispatch2(const ref_t<Message> &m)
{
  dout(25) << __func__ << ": processing " << m << dendl;
  std::lock_guard l(mds_lock);
  if (stopping) {
    return false;
  }

  // Drop out early if shutting down
  if (beacon.get_want_state() == CEPH_MDS_STATE_DNE) {
    dout(10) << " stopping, discarding " << *m << dendl;
    return true;
  }

  // First see if it's a daemon message
  const bool handled_core = handle_core_message(m);
  if (handled_core) {
    return true;
  }

  // Not core, try it as a rank message
  if (mds_rank) {
    return mds_rank->ms_dispatch(m);
  } else {
    return false;
  }
}

/*
 * high priority messages we always process
 */

#define ALLOW_MESSAGES_FROM(peers)                                      \
  do {                                                                  \
    if (m->get_connection() && (m->get_connection()->get_peer_type() & (peers)) == 0) { \
      dout(0) << __FILE__ << "." << __LINE__ << ": filtered out request, peer=" \
              << m->get_connection()->get_peer_type() << " allowing="   \
              << #peers << " message=" << *m << dendl;                  \
      return true;                                                      \
    }                                                                   \
  } while (0)

bool MDSDaemon::handle_core_message(const cref_t<Message> &m)
{
  switch (m->get_type()) {
  case CEPH_MSG_MON_MAP:
    ALLOW_MESSAGES_FROM(CEPH_ENTITY_TYPE_MON);
    break;

    // MDS
  case CEPH_MSG_MDS_MAP:
    ALLOW_MESSAGES_FROM(CEPH_ENTITY_TYPE_MON | CEPH_ENTITY_TYPE_MDS);
    handle_mds_map(ref_cast<MMDSMap>(m));
    break;

  case MSG_REMOVE_SNAPS:
    ALLOW_MESSAGES_FROM(CEPH_ENTITY_TYPE_MON);
    mds_rank->snapserver->handle_remove_snaps(ref_cast<MRemoveSnaps>(m));
    break;

    // OSD
  case MSG_COMMAND:
    handle_command(ref_cast<MCommand>(m));
    break;
  case CEPH_MSG_OSD_MAP:
    ALLOW_MESSAGES_FROM(CEPH_ENTITY_TYPE_MON | CEPH_ENTITY_TYPE_OSD);

    if (mds_rank) {
      mds_rank->handle_osd_map();
    }
    break;

  case MSG_MON_COMMAND:
    ALLOW_MESSAGES_FROM(CEPH_ENTITY_TYPE_MON);
    clog->warn() << "dropping `mds tell` command from legacy monitor";
    break;

  default:
    return false;
  }
  return true;
}

void MDSDaemon::ms_handle_connect(Connection *con)
{
}

bool MDSDaemon::ms_handle_reset(Connection *con)
{
  if (con->get_peer_type() != CEPH_ENTITY_TYPE_CLIENT)
    return false;

  std::lock_guard l(mds_lock);
  if (stopping) {
    return false;
  }
  dout(5) << "ms_handle_reset on " << con->get_peer_socket_addr() << dendl;
  if (beacon.get_want_state() == CEPH_MDS_STATE_DNE)
    return false;

  auto priv = con->get_priv();
  if (auto session = static_cast<Session *>(priv.get()); session) {
    if (session->is_closed()) {
      dout(3) << "ms_handle_reset closing connection for session " << session->info.inst << dendl;
      con->mark_down();
      con->set_priv(nullptr);
    }
  } else {
    con->mark_down();
  }
  return false;
}


void MDSDaemon::ms_handle_remote_reset(Connection *con)
{
  if (con->get_peer_type() != CEPH_ENTITY_TYPE_CLIENT)
    return;

  std::lock_guard l(mds_lock);
  if (stopping) {
    return;
  }

  dout(5) << "ms_handle_remote_reset on " << con->get_peer_socket_addr() << dendl;
  if (beacon.get_want_state() == CEPH_MDS_STATE_DNE)
    return;

  auto priv = con->get_priv();
  if (auto session = static_cast<Session *>(priv.get()); session) {
    if (session->is_closed()) {
      dout(3) << "ms_handle_remote_reset closing connection for session " << session->info.inst << dendl;
      con->mark_down();
      con->set_priv(nullptr);
    }
  }
}

bool MDSDaemon::ms_handle_refused(Connection *con)
{
  // do nothing for now
  return false;
}

bool MDSDaemon::parse_caps(const AuthCapsInfo& info, MDSAuthCaps& caps)
{
  caps.clear();
  if (info.allow_all) {
    caps.set_allow_all();
    return true;
  } else {
    auto it = info.caps.begin();
    string auth_cap_str;
    try {
      decode(auth_cap_str, it);
    } catch (const buffer::error& e) {
      dout(1) << __func__ << ": cannot decode auth caps buffer of length " << info.caps.length() << dendl;
      return false;
    }

    dout(10) << __func__ << ": parsing auth_cap_str='" << auth_cap_str << "'" << dendl;
    CachedStackStringStream cs;
    if (caps.parse(auth_cap_str, cs.get())) {
      return true;
    } else {
      dout(1) << __func__ << ": auth cap parse error: " << cs->strv() << " parsing '" << auth_cap_str << "'" << dendl;
      return false;
    }
  }
}

bool MDSDaemon::ms_handle_fast_authentication(Connection *con)
{
  /* N.B. without mds_lock! */
  MDSAuthCaps caps;
  return parse_caps(con->get_peer_caps_info(), caps);
}

void MDSDaemon::ms_handle_accept(Connection *con)
{
  entity_name_t n(con->get_peer_type(), con->get_peer_global_id());
  std::lock_guard l(mds_lock);
  if (stopping) {
    return;
  }

  // We allow connections and assign Session instances to connections
  // even if we have not been assigned a rank, because clients with
  // "allow *" are allowed to connect and do 'tell' operations before
  // we have a rank.
  Session *s = NULL;
  if (mds_rank) {
    // If we do hold a rank, see if this is an existing client establishing
    // a new connection, rather than a new client
    s = mds_rank->sessionmap.get_session(n);
  }

  // Wire up a Session* to this connection
  // It doesn't go into a SessionMap instance until it sends an explicit
  // request to open a session (initial state of Session is `closed`)
  if (!s) {
    s = new Session(con);
    dout(10) << " new session " << s << " for " << s->info.inst
	     << " con " << con << dendl;
    con->set_priv(RefCountedPtr{s, false});
    if (mds_rank) {
      mds_rank->kick_waiters_for_any_client_connection();
    }
  } else {
    dout(10) << " existing session " << s << " for " << s->info.inst
	     << " existing con " << s->get_connection()
	     << ", new/authorizing con " << con << dendl;
    con->set_priv(RefCountedPtr{s});
  }

  parse_caps(con->get_peer_caps_info(), s->auth_caps);

  dout(10) << "ms_handle_accept " << con->get_peer_socket_addr() << " con " << con << " session " << s << dendl;
  if (s) {
    if (s->get_connection() != con) {
      dout(10) << " session connection " << s->get_connection()
	       << " -> " << con << dendl;
      s->set_connection(con);

      // send out any queued messages
      while (!s->preopen_out_queue.empty()) {
	con->send_message2(s->preopen_out_queue.front());
	s->preopen_out_queue.pop_front();
      }
    }
  }
}

bool MDSDaemon::is_clean_shutdown()
{
  if (mds_rank) {
    return mds_rank->is_stopped();
  } else {
    return true;
  }
}<|MERGE_RESOLUTION|>--- conflicted
+++ resolved
@@ -537,12 +537,8 @@
   r = admin_socket->register_command(
     "add_topic "
     "name=topic_name,type=CephString,req=true "
-<<<<<<< HEAD
-    "name=broker,type=CephString,req=true "
-=======
     "name=endpoint_name,type=CephString,req=true "
     "name=broker,type=CephString,req=false "
->>>>>>> 5243e16e
     "name=use_ssl,type=CephBool,req=false "
     "name=username,type=CephString,req=false "
     "name=password,type=CephString,req=false "
@@ -554,12 +550,8 @@
   ceph_assert(r == 0);
   r = admin_socket->register_command(
     "remove_topic "
-<<<<<<< HEAD
-    "name=topic_name,type=CephString,req=true",
-=======
     "name=topic_name,type=CephString,req=true "
     "name=endpoint_name,type=CephString,req=true",
->>>>>>> 5243e16e
     asok_hook,
     "remove kafka topic"
   );
